--- conflicted
+++ resolved
@@ -19,19 +19,14 @@
         applicationId = "com.fadcam"
         minSdk = 28
         targetSdk = 34
-<<<<<<< HEAD
-        versionCode = 13
-        versionName = "1.5.0-beta"
-
-//        testInstrumentationRunner = "androidx.test.runner.AndroidJUnitRunner"
-
-=======
         versionCode = 16
         versionName = "1.5.0"
 
 //        testInstrumentationRunner = "androidx.test.runner.AndroidJUnitRunner"
         
->>>>>>> 5e448f3b
+        // Enable vector drawable support
+        vectorDrawables.useSupportLibrary = true
+
         // Enable vector drawable support
         vectorDrawables.useSupportLibrary = true
     }
@@ -42,11 +37,7 @@
             isMinifyEnabled = true
             isShrinkResources = true
             proguardFiles(getDefaultProguardFile("proguard-android-optimize.txt"), "proguard-rules.pro")
-<<<<<<< HEAD
-
-=======
             
->>>>>>> 5e448f3b
             // More aggressive optimizations for release
             isDebuggable = false
             isCrunchPngs = true // Aggressively optimize PNG files
@@ -67,11 +58,7 @@
     // Proper resource handling
     android.aaptOptions.noCompress += listOf("xml")
     android.aaptOptions.cruncherEnabled = true // Enable PNG cruncher
-<<<<<<< HEAD
-
-=======
     
->>>>>>> 5e448f3b
     // Generate R class for the AppLock library
     android.namespace = "com.fadcam"
 
@@ -85,22 +72,14 @@
         getByName("test").java.srcDirs("none")
         getByName("androidTest").java.srcDirs("none")
     }
-<<<<<<< HEAD
-
-=======
     
->>>>>>> 5e448f3b
     // Exclude specific ABIs from the FFmpeg library to reduce size
     packagingOptions {
         // Exclude unnecessary architectures
         jniLibs {
             excludes += listOf("**/x86/**", "**/x86_64/**", "**/mips/**", "**/mips64/**")
         }
-<<<<<<< HEAD
-
-=======
         
->>>>>>> 5e448f3b
         // Exclude unnecessary files from the APK
         resources {
             excludes += listOf(
@@ -118,20 +97,12 @@
             )
         }
     }
-<<<<<<< HEAD
-
-=======
     
->>>>>>> 5e448f3b
     // Enable resource optimization
     androidResources {
         additionalParameters += listOf("--no-version-vectors")
     }
-<<<<<<< HEAD
-
-=======
     
->>>>>>> 5e448f3b
     // Enable build config optimization
     buildFeatures {
         buildConfig = true
