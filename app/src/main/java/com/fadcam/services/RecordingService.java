package com.fadcam.services;

import android.Manifest;
import android.content.ContentResolver;
import android.content.Context;
import android.content.Intent;
import android.content.IntentFilter;
import android.content.pm.PackageManager;
import android.hardware.camera2.CameraAccessException;
import android.hardware.camera2.CameraCaptureSession;
import android.hardware.camera2.CameraCharacteristics;
import android.hardware.camera2.CameraDevice;
import android.hardware.camera2.CameraManager;
import android.hardware.camera2.CaptureRequest;
import android.media.MediaRecorder;
import android.media.AudioDeviceInfo;
import android.media.AudioManager;
import android.net.Uri;
import android.os.Build;
import android.os.Handler;
import android.os.HandlerThread;
import android.os.IBinder;
import android.os.Looper;
import android.os.ParcelFileDescriptor;
import android.os.PowerManager.WakeLock;
import android.os.SystemClock;
import android.util.Log; // Use standard Log
import android.util.Size;
import android.view.Surface;
import android.widget.Toast;

import androidx.annotation.NonNull;
import androidx.annotation.Nullable;
import androidx.core.app.ActivityCompat;
import androidx.core.app.NotificationCompat;
import androidx.core.app.NotificationManagerCompat;
import androidx.documentfile.provider.DocumentFile;

import android.app.NotificationChannel;
import android.app.NotificationManager;
import android.app.PendingIntent;
import android.app.Service;
import android.content.pm.ServiceInfo;

<<<<<<< HEAD
=======
import com.arthenica.ffmpegkit.FFmpegKit;
import com.arthenica.ffmpegkit.ReturnCode;
>>>>>>> 5e448f3b
import com.fadcam.CameraType;
import com.fadcam.Constants;
import com.fadcam.MainActivity;
import com.fadcam.R;
import com.fadcam.RecordingState;
import com.fadcam.SharedPreferencesManager; // Use your manager
import com.fadcam.Utils;
import com.fadcam.VideoCodec;
import com.fadcam.ui.LocationHelper;
import com.fadcam.ui.GeotagHelper;

import java.io.File;
import java.io.FileInputStream;
import java.io.FileOutputStream;
import java.io.IOException;
import java.io.InputStream;
import java.io.OutputStream;
import java.text.SimpleDateFormat;
import java.util.ArrayList;
import java.util.Arrays;
import java.util.Date;
import java.util.List;
import java.util.Locale;
import java.util.concurrent.atomic.AtomicInteger;

// Add Intent import
// Add Uri import
// Import your Constants class
// Add if needed
// Add if needed

<<<<<<< HEAD

import android.media.MediaRecorder.OnInfoListener;

=======
// ----- Fix Start for this class (RecordingService_video_splitting_imports_and_fields) -----
// ----- Fix Ended for this class (RecordingService_video_splitting_imports_and_fields) -----
>>>>>>> 5e448f3b

import java.util.concurrent.ConcurrentLinkedQueue;

// Add to the beginning of the file
import android.media.MediaMetadataRetriever;

import android.hardware.camera2.CameraConstrainedHighSpeedCaptureSession;
import com.fadcam.utils.DeviceHelper;
import com.fadcam.utils.camera.HighSpeedCaptureHelper;
import com.fadcam.utils.camera.vendor.SamsungFrameRateHelper;
import com.fadcam.utils.camera.vendor.HuaweiFrameRateHelper;

<<<<<<< HEAD
// Add import
import com.fadcam.opengl.GLRecordingPipeline;
import com.fadcam.opengl.WatermarkInfoProvider;


=======
import android.graphics.SurfaceTexture;
>>>>>>> 5e448f3b

public class RecordingService extends Service {

    private static final int NOTIFICATION_ID = 1;
    private static final String CHANNEL_ID = "RecordingServiceChannel";
    private static final String TAG = "RecordingService"; // Use standard Log TAG
    private static volatile boolean isCameraResourceReleasing = false;

    private CameraDevice cameraDevice;
    private CameraCaptureSession captureSession;
    private CaptureRequest.Builder captureRequestBuilder;
    private Surface previewSurface; // Surface from UI if preview enabled

    private LocationHelper locationHelper;
    private GeotagHelper geotagHelper;

    private RecordingState recordingState = RecordingState.NONE;
    private AtomicInteger ffmpegProcessingTaskCount = new AtomicInteger(0);

    private boolean isRecordingTorchEnabled = false;

    private CameraManager cameraManager; // Primary camera manager
    private Handler backgroundHandler; // For camera operations

    private long recordingStartTime;

    private SharedPreferencesManager sharedPreferencesManager; // Your settings manager

    private boolean isRolloverClosingOldSession = false; // Flag to manage state during segment rollover when the old session is closing

    private WakeLock recordingWakeLock;

    private boolean isCameraOpen = false;

    private final Handler mainHandler = new Handler(Looper.getMainLooper());

    private boolean pendingStartRecording = false;

    private volatile boolean isStopping = false;

    // --- Lifecycle Methods ---
    @Override
    public void onCreate() {
        super.onCreate();
        Log.d(TAG, "onCreate: Service creating...");
        // Initialize essential components first
        sharedPreferencesManager = SharedPreferencesManager.getInstance(getApplicationContext());
        
        // Only initialize LocationHelper if location is explicitly enabled
        if (sharedPreferencesManager != null && sharedPreferencesManager.isLocalisationEnabled()) {
            locationHelper = new LocationHelper(this); // For watermark text
        } else {
            Log.d(TAG, "Location feature disabled, skipping LocationHelper initialization");
        }
        
        // Initialize GeotagHelper only if location embedding is enabled
        if (sharedPreferencesManager != null && sharedPreferencesManager.isLocationEmbeddingEnabled()) {
            try {
                geotagHelper = new GeotagHelper(this); // For metadata embedding
                boolean started = geotagHelper.startUpdates();
                Log.d(TAG, "Started geotagging updates for metadata embedding: " + started);
            } catch (Exception e) {
                Log.e(TAG, "Error initializing GeotagHelper", e);
            }
        } else {
            Log.d(TAG, "Location embedding disabled, skipping GeotagHelper initialization");
        }
        
        createNotificationChannel(); // Setup notifications early

        cameraManager = (CameraManager) getSystemService(Context.CAMERA_SERVICE);
        if(cameraManager == null) {
            Log.e(TAG, "Failed to get CameraManager service.");
            stopSelf(); // Cannot function without CameraManager
            return;
        }

        HandlerThread backgroundThread = new HandlerThread("CameraBackground");
        backgroundThread.start();
        backgroundHandler = new Handler(backgroundThread.getLooper());

        Log.d(TAG, "Service created successfully.");

        // Broadcast initial camera resource availability
        broadcastCameraResourceAvailability(true);
        Log.d(TAG, "Broadcasting initial camera resource availability: true");
    }

    // --- onStartCommand (Ensure START action ignores processing state) ---

    @Override
    public int onStartCommand(Intent intent, int flags, int startId) {
        if (intent == null) {
            Log.d(TAG, "onStartCommand received null intent. Ensuring service stays alive.");
            return START_STICKY;
        }
        Log.d(TAG, "onStartCommand received: Action=" + intent.getAction());
        
        String action = intent.getAction();
        if (action == null) {
            Log.w(TAG, "onStartCommand: Action is null.");
            if (!isWorkingInProgress()) stopSelf();
            return START_NOT_STICKY;
        }

        if (Constants.INTENT_ACTION_START_RECORDING.equals(action)) {
            // ----- Check for camera resource cooldown -----
            // Check if camera resources are still being released
            if (isCameraResourceReleasing) {
                Log.w(TAG, "START_RECORDING rejected - camera resources still being released");
                // Show toast on UI thread
                mainHandler.post(() -> {
                    Toast.makeText(getApplicationContext(), 
                        R.string.camera_resources_cooldown, 
                        Toast.LENGTH_LONG).show();
                });
                // Don't stop the service yet as FFmpeg might still be running
                return START_STICKY;
            }
            
            Log.i(TAG, "Handling START_RECORDING intent. Service recording state is " + recordingState);
            
            // Reset recording state if it's somehow corrupted
            if (recordingState != RecordingState.NONE && cameraDevice == null) {
                Log.w(TAG, "Recording state inconsistency detected. Resetting state from " + recordingState + " to NONE.");
                recordingState = RecordingState.NONE;
                sharedPreferencesManager.setRecordingInProgress(false);
            }
            
            // Only proceed if we're in NONE state 
            if (recordingState == RecordingState.NONE) {
                // Update the UI and Service state atomically
                recordingState = RecordingState.STARTING;
                sharedPreferencesManager.setRecordingInProgress(true);
                
<<<<<<< HEAD
=======
                // Load video splitting preferences
                isVideoSplittingEnabled = sharedPreferencesManager.isVideoSplittingEnabled();
                int splitSizeMb = sharedPreferencesManager.getVideoSplitSizeMb();
                if (isVideoSplittingEnabled && splitSizeMb > 0) {
                    videoSplitSizeBytes = (long) splitSizeMb * 1024 * 1024; // Convert MB to Bytes
                    Log.i(TAG, "FFMPEG SPLIT: Video splitting enabled. Size: " + splitSizeMb + "MB (" + videoSplitSizeBytes + " Bytes)");
                } else {
                    videoSplitSizeBytes = -1L; // Disable splitting if not enabled or invalid size
                    Log.i(TAG, "FFMPEG SPLIT: Video splitting disabled or size invalid.");
                }
                currentSegmentNumber = 1; // Always reset segment number on new recording start
                
>>>>>>> 5e448f3b
                // Set initial torch state
                isRecordingTorchEnabled = intent.getBooleanExtra(Constants.INTENT_EXTRA_INITIAL_TORCH_STATE, false);
                Log.d(TAG, "Initial torch state for recording session: " + isRecordingTorchEnabled);
                
                // Set up preview surface if provided
                setupSurfaceTexture(intent);
                
                // Start foreground service
                setupRecordingInProgressNotification();
                
                // Begin camera/recording setup
                if (cameraDevice == null) {
                    pendingStartRecording = true;
                    Log.d(TAG, "Setting pendingStartRecording=true, will start recording after camera opens");
                    openCamera();
                } else {
                    Log.d(TAG, "Camera already open, starting recording directly");
                    startRecording();
                }
                
                // Notify UI that we're starting
                broadcastOnRecordingStarted();
                
                return START_STICKY;
            } else {
                // If we're not in NONE state, log a warning and notify the user
                Log.w(TAG, "Cannot start recording, already in state: " + recordingState);
                Toast.makeText(this, getString(R.string.recording_already_active), Toast.LENGTH_SHORT).show();
                return START_STICKY;
            }
        } else if (Constants.INTENT_ACTION_STOP_RECORDING.equals(action)) {
            stopRecording();
            return START_STICKY;
        } else if (Constants.INTENT_ACTION_PAUSE_RECORDING.equals(action)) {
            pauseRecording();
            return START_STICKY;
        } else if (Constants.INTENT_ACTION_RESUME_RECORDING.equals(action)) {
            // Set up preview surface if provided (important when resuming)
            setupSurfaceTexture(intent);
            resumeRecording();
            return START_STICKY;
        } else if (Constants.INTENT_ACTION_CHANGE_SURFACE.equals(action)) {
            // Handle surface changes for preview
            setupSurfaceTexture(intent);
            if (glRecordingPipeline != null) {
                glRecordingPipeline.setPreviewSurface(previewSurface);
            }
            if (isRecording() || isPaused()) {
                createCameraPreviewSession();
            }
            return START_STICKY;
        } else if (Constants.BROADCAST_ON_RECORDING_STATE_REQUEST.equals(action)) {
            // Handle UI state sync requests
            Log.d(TAG, "Responding to state request");
            broadcastOnRecordingStateCallback();
            if (!isWorkingInProgress()) {
                stopSelf();
            }
            return START_STICKY;
        } else if (Constants.INTENT_ACTION_TOGGLE_RECORDING_TORCH.equals(action)) {
            // Handle torch toggle requests
            toggleRecordingTorch();
            return START_STICKY;
        } 

        else if (Constants.INTENT_ACTION_REINITIALIZE_LOCATION.equals(action)) {
            // Handle request to reinitialize location helpers after settings change
            Log.d(TAG, "Handling REINITIALIZE_LOCATION intent");
            
            // Extract the embedding preference directly from intent if available
            boolean forceInit = intent.getBooleanExtra("force_init", false);
            boolean embedLocationFromIntent = intent.getBooleanExtra("embed_location", false);
            boolean hasLocationPermission = intent.getBooleanExtra("has_permission", false);
            
            // Log the values for debugging
            Log.d(TAG, "Location intent extras:");
            Log.d(TAG, "  - force_init: " + forceInit);
            Log.d(TAG, "  - embed_location: " + embedLocationFromIntent);
            Log.d(TAG, "  - has_permission: " + hasLocationPermission);
            
            // If embed_location is true but permission is not granted, log warning
            if (embedLocationFromIntent && !hasLocationPermission) {
                Log.w(TAG, "Warning: Location embedding requested but permission is not granted");
                // Don't override preference in this case - let the UI control it
            }
            // If intent explicitly specifies the embed_location value, use it to force override the preference
            else if (intent.hasExtra("embed_location")) {
                Log.d(TAG, "Intent explicitly specifies embed_location=" + embedLocationFromIntent);
                
                // Force the preference to match what was sent in the intent
                if (sharedPreferencesManager.isLocationEmbeddingEnabled() != embedLocationFromIntent) {
                    Log.d(TAG, "Updating preferences to match intent value");
                    sharedPreferencesManager.sharedPreferences.edit()
                        .putBoolean(Constants.PREF_EMBED_LOCATION_DATA, embedLocationFromIntent)
                        .apply();
                }
            }
            
            // Now reinitialize with potential updated preferences
            reinitializeLocationHelpers(forceInit);
            return START_STICKY;
        } 

        else {
            Log.w(TAG, "Unknown action received: " + action);
            if (!isWorkingInProgress()) stopSelf();
            return START_NOT_STICKY;
        }
    }


    @Nullable
    @Override
    public IBinder onBind(Intent intent) {
        return null; // Not a bound service
    }


    @Override
    public void onDestroy() {
        Log.d(TAG, "onDestroy: Service being destroyed...");
        
        // Stop any active reconnection attempts
        stopReconnectionAttempts();
        
        // Make sure dummy surface is released
        releaseDummyBackgroundSurface();
        
        // Ensure all location services are properly stopped
        if (geotagHelper != null) {
            try {
                geotagHelper.stopUpdates();
                Log.d(TAG, "GeotagHelper: Stopped location updates");
            } catch (Exception e) {
                Log.e(TAG, "Error stopping GeotagHelper updates", e);
            }
        }
        
        if (locationHelper != null) {
            try {
                locationHelper.stopLocationUpdates();
                Log.d(TAG, "LocationHelper: Stopped location updates for watermarking");
            } catch (Exception e) {
                Log.e(TAG, "Error stopping LocationHelper updates", e);
            }
        }
        
        // Force recording to stop if somehow it's still active
        if (recordingState != RecordingState.NONE) {
            Log.w(TAG, "Service being destroyed while recording is active. Forcing stop.");
            try {
                stopRecording();
            } catch (Exception e) {
                Log.e(TAG, "Error stopping recording during service destruction", e);
            }
        }
        
        // Clean up camera resources
        try {
            releaseRecordingResources();
        } catch (Exception e) {
            Log.e(TAG, "Error releasing resources during service destruction", e);
        }
        
        // Release wake lock if still held
        if (recordingWakeLock != null && recordingWakeLock.isHeld()) {
            try {
                recordingWakeLock.release();
                Log.d(TAG, "Recording WakeLock released during service destruction.");
            } catch (Exception e) {
                Log.e(TAG, "Error releasing wake lock", e);
            }
        }
        
        Log.d(TAG, "Service destroyed.");
        // Clean up GeotagHelper when service is destroyed
        super.onDestroy();
    }
    // --- End Lifecycle Methods ---


    // --- Core Recording Logic ---
    private void stopRecording() {
        if (isStopping) {
            Log.w(TAG, "stopRecording: Already in stopping process, ignoring duplicate call");
            return;
        }
        
        isStopping = true;
        Log.i(TAG, ">> stopRecording sequence initiated. Current state: " + recordingState);
        
        if (recordingState == RecordingState.NONE) {
            Log.d(TAG, "stopRecording called but state is already NONE, just cleaning up");
            sharedPreferencesManager.setRecordingInProgress(false);
            if (!isWorkingInProgress()) stopSelf();
            if (recordingWakeLock != null && recordingWakeLock.isHeld()) recordingWakeLock.release();
            isStopping = false; // Reset stopping flag if we're already stopped
            return;
        }
        
        // First update the state to prevent any new operations
        recordingState = RecordingState.NONE;
        sharedPreferencesManager.setRecordingInProgress(false);

        // Stop foreground service and cancel notification early to improve responsiveness
        stopForeground(true);
        cancelNotification();
        
        // Use a background thread for resource cleanup to avoid blocking the main thread
        new Thread(() -> {
            try {
                // Set camera resources as releasing and broadcast early
                setCameraResourcesReleasing(true);
                broadcastOnRecordingStopped();
                
                // First stop the capture session
                if (captureSession != null) {
                    try {
                        Log.d(TAG, "Stopping repeating request and closing capture session");
                        captureSession.stopRepeating();
                        captureSession.close();
                    } catch (Exception e) {
                        Log.e(TAG, "Error closing capture session", e);
                    } finally {
                        captureSession = null;
                    }
                }
                
                // Give some time for the session to close
                try {
                    Thread.sleep(50);
                } catch (InterruptedException e) {
                    Thread.currentThread().interrupt();
                }
                
                // Stop and release the GL pipeline
                if (glRecordingPipeline != null) {
                    try {
                        Log.d(TAG, "Stopping GLRecordingPipeline");
                        glRecordingPipeline.stopRecording();
                    } catch (Exception e) {
                        Log.e(TAG, "Error stopping GLRecordingPipeline", e);
                    } finally {
                        glRecordingPipeline = null;
                    }
                }
                
                // Give some time for the GL pipeline to release resources
                try {
                    Thread.sleep(50);
                } catch (InterruptedException e) {
                    Thread.currentThread().interrupt();
                }
                
                // Close the camera device last
                if (cameraDevice != null) {
                    try {
                        Log.d(TAG, "Closing camera device");
                        cameraDevice.close();
                    } catch (Exception e) {
                        Log.e(TAG, "Error closing camera device", e);
                    } finally {
                        cameraDevice = null;
                        isCameraOpen = false;
                    }
                }
                
                // Final cleanup on the main thread
                mainHandler.post(() -> {
                    // Release wake lock if held
                    if (recordingWakeLock != null && recordingWakeLock.isHeld()) {
                        try {
                            recordingWakeLock.release();
                            Log.d(TAG, "Recording wake lock released");
                        } catch (Exception e) {
                            Log.e(TAG, "Error releasing wake lock", e);
                        }
                    }
                    
                    // Check if service can stop
                    checkIfServiceCanStop();
                    
                    // Reset stopping flag
                    isStopping = false;
                    
                    // Clear any pending recording start flag
                    pendingStartRecording = false;
                    
                    Log.d(TAG, "stopRecording sequence completed successfully");
                });
            } catch (Exception e) {
                Log.e(TAG, "Error in stopRecording cleanup thread", e);
                mainHandler.post(() -> {
                    isStopping = false;
                    pendingStartRecording = false;
                });
            }
        }, "RecordingStopThread").start();
    }

    private void pauseRecording() {
        if (recordingState != RecordingState.IN_PROGRESS) return;
        if (glRecordingPipeline != null) glRecordingPipeline.pauseRecording(); // if supported
        recordingState = RecordingState.PAUSED;
        sharedPreferencesManager.setRecordingInProgress(false);
        setupRecordingResumeNotification();
        showRecordingInPausedToast();
        broadcastOnRecordingPaused();
    }

    private void resumeRecording() {
        if (recordingState != RecordingState.PAUSED) return;
        if (glRecordingPipeline != null) glRecordingPipeline.resumeRecording(); // if supported
        recordingState = RecordingState.IN_PROGRESS;
        sharedPreferencesManager.setRecordingInProgress(true);
        setupRecordingInProgressNotification();
        showRecordingResumedToast();
        broadcastOnRecordingResumed();
    }

    private void releaseRecordingResources() {
        if (isStopping) return;
        isStopping = true;
        try { if (captureSession != null) { captureSession.close(); } } catch (Exception e) { } finally { captureSession = null; }
        try { if (cameraDevice != null) { cameraDevice.close(); } } catch (Exception e) { } finally { cameraDevice = null; }
        if (glRecordingPipeline != null) { glRecordingPipeline.stopRecording(); glRecordingPipeline = null; }
        recordingState = RecordingState.NONE;
        sharedPreferencesManager.setRecordingInProgress(false);
    }

    /**
     * Checks if the service has any active work (recording, pausing, or processing)
     * and calls stopSelf() if it is completely idle.
     * This should be called whenever a task completes (recording stops, processing finishes).
     */
    private void checkIfServiceCanStop() {
        // Read volatile flag and check state atomically as best as possible

        Log.d(TAG, "checkIfServiceCanStop: RecordingState=" + recordingState + ", FfmpegTasks=" + ffmpegProcessingTaskCount.get());

        // Use the new shouldServiceStayAlive method to determine if service should continue running
        if (!shouldServiceStayAlive()) {
            Log.i(TAG, "No active recording or background processing detected. Stopping service.");
            // Remove from foreground first to avoid ANR if stopSelf takes time
            stopForeground(true);
            stopSelf(); // Stop the service as its work is done.
        } else {
            Log.d(TAG, "Service continues running (Tasks active).");
        }
<<<<<<< HEAD

    }

=======
        // ----- Fix Ended for this method(checkIfServiceCanStop)-----
    }

    private void pauseRecording() {
        if (recordingState != RecordingState.IN_PROGRESS) {
            Log.w(TAG,"pauseRecording requested but not IN_PROGRESS. State: " + recordingState);
            return;
        }
        Log.d(TAG, "pauseRecording: Pausing.");
        try {
            if (mediaRecorder != null) {
                mediaRecorder.pause();
                recordingState = RecordingState.PAUSED;
                sharedPreferencesManager.setRecordingInProgress(false); // Consider if 'paused' is 'in progress'
                setupRecordingResumeNotification(); // Update notification for resume action
                showRecordingInPausedToast();
                broadcastOnRecordingPaused();
                Log.d(TAG, "Recording paused.");
            } else {
                Log.e(TAG,"pauseRecording: mediaRecorder is null!");
            }
        } catch (IllegalStateException e) {
            Log.e(TAG, "Error pausing recording (IllegalStateException)", e);
            // This might mean recording was already stopped or in error state
            stopRecording(); // Attempt graceful stop if pause fails
        } catch (Exception e) {
            Log.e(TAG,"General error pausing recording",e);
            stopRecording(); // Attempt graceful stop on error
        }
    }

    private void resumeRecording() {
        if (recordingState != RecordingState.PAUSED) {
            Log.w(TAG,"resumeRecording requested but not PAUSED. State: " + recordingState);
            // If state is NONE, might mean app was killed and restarted, try starting?
            // If state is IN_PROGRESS, ignore.
            return;
        }
        Log.d(TAG,"resumeRecording: Resuming...");
        try {
            if (mediaRecorder != null) {
                // Surface setup should happen before resume if needed
                if(previewSurface == null || !previewSurface.isValid()) {
                    Log.w(TAG,"resumeRecording: Preview surface invalid/null, may not show preview.");
                    // Consider recreating capture session if surface is critical and missing?
                }

                mediaRecorder.resume();
                recordingState = RecordingState.IN_PROGRESS;
                sharedPreferencesManager.setRecordingInProgress(true);
                setupRecordingInProgressNotification(); // Update notification
                showRecordingResumedToast();
                broadcastOnRecordingResumed();
                Log.d(TAG,"Recording resumed.");
            } else {
                Log.e(TAG,"resumeRecording: mediaRecorder is null! Cannot resume.");
                // If recorder is null, likely something went wrong. Stop? Start new?
                stopRecording(); // Attempt safe stop
            }
        } catch (IllegalStateException e) {
            Log.e(TAG, "Error resuming recording (IllegalStateException)", e);
            stopRecording(); // Attempt stop if resume fails
        } catch (Exception e) {
            Log.e(TAG,"General error resuming recording",e);
            stopRecording(); // Attempt stop on error
        }
    }


    /** Ensures ALL hardware resources related to recording are released. */
    private void releaseRecordingResources() {
        Log.d(TAG, "Releasing ALL recording resources (Camera, Session, Recorder)...");
        
        // Release dummy background surface first
        releaseDummyBackgroundSurface();
        
        // Order: Session -> Device -> Recorder
        try { if (captureSession != null) { captureSession.close(); Log.d(TAG,"Rel: CaptureSession closed."); } } catch (Exception e) { Log.w(TAG,"Err close CaptureSession",e); } finally { captureSession = null; }
        try { if (cameraDevice != null) { cameraDevice.close(); Log.d(TAG,"Rel: CameraDevice closed."); } } catch (Exception e) { Log.w(TAG,"Err close CameraDevice",e); } finally { cameraDevice = null; }
        releaseMediaRecorderSafely(); // Release recorder object

        // Reset state if not already done
        recordingState = RecordingState.NONE;
        if (sharedPreferencesManager.isRecordingInProgress()){ // Check pref mismatch
            Log.w(TAG,"Release: Pref indicated recording, resetting it.");
            sharedPreferencesManager.setRecordingInProgress(false);
        }

        // ----- Fix Start for this method(releaseRecordingResources_check_ffmpeg_counter)-----
        // Cleanup temp file only if processing isn't active
        if (ffmpegProcessingTaskCount.get() == 0) {
            cleanupTemporaryFile();
        } else {
            Log.d(TAG,"Release: Keeping temp file reference for ongoing processing (ffmpeg tasks > 0).");
        }
        // ----- Fix Ended for this method(releaseRecordingResources_check_ffmpeg_counter)-----
        Log.d(TAG, "Finished releasing recording resources.");
    }
    // --- End Core Recording Logic ---

    private void processAndMoveVideo(@NonNull File internalTempFileToProcess, @Nullable Uri originalSafTempUri) { // Arg is now in external cache
        Log.d(TAG,"processAndMoveVideo starting for (ext cache): " + internalTempFileToProcess.getName() + (originalSafTempUri != null ? ", Original SAF Temp: " + originalSafTempUri : ""));
        if (!internalTempFileToProcess.exists() || internalTempFileToProcess.length() == 0) {
            Log.e(TAG,"Temp file invalid/empty: " + internalTempFileToProcess.getAbsolutePath());
            // ----- Fix Start for this method(processAndMoveVideo_ensure_ffmpeg_counter_not_incremented_on_early_exit)-----
            // isProcessingWatermark = false; // No longer used directly here for this check
            // ----- Fix Ended for this method(processAndMoveVideo_ensure_ffmpeg_counter_not_incremented_on_early_exit)-----
            if(internalTempFileToProcess.exists()&&!internalTempFileToProcess.delete()) Log.w(TAG,"Failed del invalid temp"); 
            // ----- Fix Start for this method(processAndMoveVideo_decrement_on_early_error)-----
            // If we return here, the task was never really started, so no need to adjust counter if it wasn't incremented.
            // However, the increment is now at the beginning. So if we exit here, we MUST decrement.
            // This scenario (invalid input file) should ideally not increment the counter.
            // Let's move the increment after this initial check.
            // ----- Fix Ended for this method(processAndMoveVideo_decrement_on_early_error)-----
            return;
        }
        // ----- Fix Start for this method(processAndMoveVideo_increment_ffmpeg_counter)-----
        // isProcessingWatermark = true;
        ffmpegProcessingTaskCount.incrementAndGet();
        Log.d(TAG, "FFmpeg task count incremented to: " + ffmpegProcessingTaskCount.get() + " for file: " + internalTempFileToProcess.getName());
        // ----- Fix Ended for this method(processAndMoveVideo_increment_ffmpeg_counter)-----
        String storageMode = sharedPreferencesManager.getStorageMode();
        String customUriString = sharedPreferencesManager.getCustomStorageUri();
        String tempFileName = internalTempFileToProcess.getName();
        String finalBaseName = tempFileName.replace("temp_", Constants.RECORDING_DIRECTORY + "_");
        String internalTempInputPath = internalTempFileToProcess.getAbsolutePath(); // Path is in ext cache now

        if (SharedPreferencesManager.STORAGE_MODE_CUSTOM.equals(storageMode) && customUriString != null) {
            Log.d(TAG, "Target is Custom SAF Location: " + customUriString);

            // Define intermediate output path also in EXTERNAL CACHE
            File cacheDir = getExternalCacheDir(); // <--- CHANGE HERE
            if (cacheDir == null) { cacheDir = new File(getCacheDir(), "processed_temp"); Log.w(TAG,"Ext Cache null, using int cache for processed temp"); } else { cacheDir = new File(cacheDir, "processed_temp"); } // Create subdir in external cache
            // ----- Fix Start for this method(processAndMoveVideo_handle_error_decrement_counter)-----
            if (!cacheDir.exists() && !cacheDir.mkdirs()) { 
                handleProcessingError("Cannot create processed cache dir", internalTempInputPath);
                ffmpegProcessingTaskCount.decrementAndGet(); // Decrement because FFmpeg task won't start
                Log.d(TAG, "FFmpeg task count decremented due to processed cache dir error. Count: " + ffmpegProcessingTaskCount.get());
                return; 
            }
            File internalProcessedOutputFile = new File(cacheDir, finalBaseName);
            String internalProcessedOutputPath = internalProcessedOutputFile.getAbsolutePath(); // Path is in ext cache now

            Log.d(TAG, "Intermediate processed path (ext cache): " + internalProcessedOutputPath);

            String ffmpegCommand = buildFFmpegCommand(internalTempInputPath, internalProcessedOutputPath);
            if (ffmpegCommand == null) { 
                handleProcessingError("Failed build FFmpeg command", internalTempInputPath);
                ffmpegProcessingTaskCount.decrementAndGet(); // Decrement because FFmpeg task won't start
                Log.d(TAG, "FFmpeg task count decremented due to command build error. Count: " + ffmpegProcessingTaskCount.get());
                return; 
            }
            // ----- Fix Ended for this method(processAndMoveVideo_handle_error_decrement_counter)-----
            executeFFmpegAndMoveToSAF(ffmpegCommand, internalTempFileToProcess, internalProcessedOutputFile, customUriString, originalSafTempUri); // Pass correct files and original SAF temp URI

        } else {
            Log.d(TAG, "Target is Internal App Storage");
            // Process from external cache -> final internal directory
            File finalInternalDir = new File(getExternalFilesDir(null), Constants.RECORDING_DIRECTORY); // Standard final location
            // ----- Fix Start for this method(processAndMoveVideo_handle_error_decrement_counter)-----
            if (!finalInternalDir.exists() && !finalInternalDir.mkdirs()) { 
                handleProcessingError("Cannot create final internal dir", internalTempInputPath);
                ffmpegProcessingTaskCount.decrementAndGet(); // Decrement because FFmpeg task won't start
                Log.d(TAG, "FFmpeg task count decremented due to final internal dir error. Count: " + ffmpegProcessingTaskCount.get());
                return; 
            }
            File finalInternalOutputFile = new File(finalInternalDir, finalBaseName);
            String finalInternalOutputPath = finalInternalOutputFile.getAbsolutePath();
            Log.d(TAG, "Final internal path: " + finalInternalOutputPath);

            String ffmpegCommand = buildFFmpegCommand(internalTempInputPath, finalInternalOutputPath);
            if (ffmpegCommand == null) { 
                handleProcessingError("Failed build FFmpeg command", internalTempInputPath); 
                ffmpegProcessingTaskCount.decrementAndGet(); // Decrement because FFmpeg task won't start
                Log.d(TAG, "FFmpeg task count decremented due to command build error. Count: " + ffmpegProcessingTaskCount.get());
                return; 
            }
            // ----- Fix Ended for this method(processAndMoveVideo_handle_error_decrement_counter)-----
            executeFFmpegInternalOnly(ffmpegCommand, internalTempFileToProcess, finalInternalOutputFile); // Pass correct temp input file
        }
    }

    // Builds the appropriate FFmpeg command
    // Replace the existing buildFFmpegCommand method in RecordingService.java

    // Replace the existing buildFFmpegCommand method in RecordingService.java

    @Nullable
    private String buildFFmpegCommand(String inputPath, String outputPath) {
        String watermarkOption = sharedPreferencesManager.getWatermarkOption();
        String ffmpegCommand = null;

        if ("no_watermark".equals(watermarkOption)) {
            Log.d(TAG,"Building FFmpeg copy command (no watermark).");
            // When copying, no re-encoding happens, codec and pixel format don't matter.
            // Add -map_metadata 0 to preserve all metadata from the input file
            ffmpegCommand = String.format(Locale.US, "-i %s -codec copy -map_metadata 0 -y %s", 
                escapeFFmpegPath(inputPath), escapeFFmpegPath(outputPath));
        } else {
            Log.d(TAG,"Building FFmpeg watermark command.");

            // Always use H.264 hardware encoder for watermarking processing for compatibility
            String codecStringForProcessing = "h264_mediacodec";
            Log.i(TAG,"Watermark enabled. Using processing codec: " + codecStringForProcessing);

            try {
                            // Existing logic to prepare watermark text, font, etc.
            String fontPath = getFilesDir().getAbsolutePath() + "/ubuntu_regular.ttf";
            File fontFile = new File(fontPath);
            // Enhanced logging: Check and log font file details
            if(!fontFile.exists()){ 
                Log.e(TAG,"Font file missing at: "+fontPath); 
                return null;
            } else {
                Log.i(TAG, "FFMPEG FONT: Found font file at " + fontPath + " (size: " + fontFile.length() + " bytes)");
            }

                String watermarkText;
                boolean isLocationEnabled = sharedPreferencesManager.isLocalisationEnabled();
                String locationText = isLocationEnabled ? getLocationData() : "";
                switch (watermarkOption) {
                    case "timestamp": watermarkText = getCurrentTimestamp() + locationText; break;
                    default: watermarkText = "Captured by FadCam - " + getCurrentTimestamp() + locationText; break;
                }
                watermarkText = convertArabicNumeralsToEnglish(watermarkText);
                String escapedWatermarkText = escapeFFmpegString(watermarkText);
                String escapedFontPath = escapeFFmpegPath(fontPath);

                int fontSize = getFontSizeBasedOnBitrate();
                String fontSizeStr = convertArabicNumeralsToEnglish(String.valueOf(fontSize));
                int frameRates = sharedPreferencesManager.getSpecificVideoFrameRate(sharedPreferencesManager.getCameraSelection());
                int bitratesEstimated = getVideoBitrate();

                // *** ADDED: Force pixel format to NV12 before encoding ***
                String pixelFormatOption = "-pix_fmt nv12";
                Log.d(TAG, "Adding pixel format option: " + pixelFormatOption);

                // Build the command using the forced H.264 codec AND forced pixel format
                // Order: Input -> Filters -> Output Codec -> Output Bitrate -> Pixel Format -> Audio Codec -> Output Path
                // Added -map_metadata 0 to preserve all metadata from the input file
                ffmpegCommand = String.format(Locale.US,
                        "-i %s -r %d -vf \"drawtext=text='%s':x=10:y=10:fontsize=%s:fontcolor=white:fontfile='%s'\" -q:v 0 -codec:v %s -b:v %d %s -map_metadata 0 -codec:a copy -y %s",
                        escapeFFmpegPath(inputPath),
                        frameRates,
                        escapedWatermarkText,
                        fontSizeStr,
                        escapedFontPath,
                        codecStringForProcessing, // Force h264_mediacodec
                        bitratesEstimated,
                        pixelFormatOption,        // *** ADDED -pix_fmt nv12 here ***
                        escapeFFmpegPath(outputPath)
                );
            } catch (Exception e){
                Log.e(TAG, "Error building watermark FFmpeg command", e);
                return null;
            }
        }
        
        // Enhanced logging: Log the full FFmpeg command for debugging
        Log.i(TAG, "FFMPEG COMMAND: " + ffmpegCommand);
        
        return ffmpegCommand;
    }

    // Execute FFmpeg, saving result to final internal directory
    private void executeFFmpegInternalOnly(String command, File internalTempInput, File finalInternalOutput) {
        Log.d(TAG, "executeFFmpegInternalOnly: Processing " + internalTempInput.getName() + " -> " + finalInternalOutput.getName());

        // ** FIX: Add inputFile and finalOutputUriIfKnown arguments to the call **
        executeFFmpegAsync(
                command,
                internalTempInput,                          // Pass the input file object
                Uri.fromFile(finalInternalOutput),          // Pass the known final output URI
                () -> { // Success Runnable
                    Log.d(TAG, "FFmpeg internal success. Output: " + finalInternalOutput.getAbsolutePath());
                    // Delete the *input* temp file on success
                    if (internalTempInput.exists() && !internalTempInput.delete()) {
                        Log.w(TAG, "Failed to delete internal temp after successful processing: " + internalTempInput.getName());
                    }
                    // Optional: Media Scan if needed for finalInternalOutput
                    sendRecordingCompleteBroadcast(true, Uri.fromFile(finalInternalOutput), null); // originalTempSafUri is null for internal
                },
                () -> { // Failure Runnable
                    Log.e(TAG, "FFmpeg internal process failed for: " + internalTempInput.getName());
                    // Clean up the FAILED *output* file if it exists
                    if (finalInternalOutput.exists() && !finalInternalOutput.delete()) {
                        Log.w(TAG, "Failed to delete failed internal output: " + finalInternalOutput.getName());
                    }
                    // Do NOT delete the input temp file on failure
                    sendRecordingCompleteBroadcast(false, Uri.fromFile(internalTempInput), null); // originalTempSafUri is null for internal
                }
        );
    }

    /**
     * Helper method to execute FFmpeg commands asynchronously and handle callbacks.
     * Sets/resets the processing flag and checks if the service should stop itself.
     *
     * @param ffmpegCommand The FFmpeg command string to execute.
     * @param onSuccess Runnable to execute if FFmpeg finishes successfully.
     * @param onFailure Runnable to execute if FFmpeg fails.
     */
    // Centralized Async FFmpeg Execution
    // Updated helper to run FFmpeg and broadcast START/END processing states
    private void executeFFmpegAsync(String ffmpegCommand, File inputFile, Uri finalOutputUriIfKnown, Runnable onSuccess, Runnable onFailure) {
        Log.d(TAG, "executeFFmpegAsync: Starting FFmpeg processing for: " + inputFile.getName());
        // Enhanced logging: Log the full FFmpeg command for debugging
        Log.i(TAG, "FFMPEG COMMAND: " + ffmpegCommand);
        
        // Make the service foreground again if it's not already in the foreground

        // ----- Fix Start for fixing FFmpeg foreground service crash -----
        // Show processing notification to keep the service in foreground state during FFmpeg tasks
        NotificationCompat.Builder builder = createBaseNotificationBuilder()
                .setContentTitle("Processing Video")
                .setContentText("Processing " + inputFile.getName())
                .setPriority(NotificationCompat.PRIORITY_LOW)
                .setProgress(0, 0, true); // Indeterminate progress bar
                
        // Start or update foreground service notification
        startForeground(NOTIFICATION_ID, builder.build());
        Log.d(TAG, "Started foreground service for FFmpeg processing");
        // ----- Fix End for fixing FFmpeg foreground service crash -----
        
        // Send broadcast to UI that processing started
        if (finalOutputUriIfKnown != null) {
            sendProcessingStateBroadcast(true, finalOutputUriIfKnown);
            } else {
            sendProcessingStateBroadcast(true, Uri.fromFile(inputFile));
        }

        String tempInputPath = inputFile.getAbsolutePath();
        if (!inputFile.exists()) {
            Log.e(TAG, "executeFFmpegAsync: Input file doesn't exist: " + tempInputPath);
            if (onFailure != null) onFailure.run();
            return;
        }

        // Remove Config.enableLogCallback and Config.enableStatisticsCallback calls
        // as they don't exist in this version of the FFmpegKit library

        FFmpegKit.executeAsync(ffmpegCommand, session -> {
            ReturnCode returnCode = session.getReturnCode();
            try {
                // ----- Fix Start for fixing FFmpeg foreground service crash -----
                // Update notification to show completion
                NotificationCompat.Builder completeBuilder = createBaseNotificationBuilder()
                        .setContentTitle("Processing Complete")
                        .setContentText(ReturnCode.isSuccess(returnCode) ? "Video processing completed" : "Video processing failed")
                        .setPriority(NotificationCompat.PRIORITY_LOW);
                        
                // Keep showing notification until we check if service can stop
                startForeground(NOTIFICATION_ID, completeBuilder.build());
                // ----- Fix End for fixing FFmpeg foreground service crash -----
                
                if (ReturnCode.isSuccess(returnCode)) {
                    Log.i(TAG, "FFmpeg execution completed successfully for " + inputFile.getName());
                    
                    // Check if the output file has location metadata (only for files, not SAF URIs)
                    if (finalOutputUriIfKnown != null && finalOutputUriIfKnown.getScheme() != null && 
                        finalOutputUriIfKnown.getScheme().equals("file") && 
                        sharedPreferencesManager.isLocationEmbeddingEnabled()) {
                        String outputPath = finalOutputUriIfKnown.getPath();
                        if (outputPath != null) {
                            verifyLocationMetadata(outputPath);
                        }
                    }
                    
                    if (onSuccess != null) onSuccess.run();
                    isSegmentProcessingActive = false;
                    // Process next in queue
                    processNextSegmentInQueue();
                    
                    // Update notification to show completion and remove foreground state
                    if (finalOutputUriIfKnown != null) {
                        sendProcessingStateBroadcast(false, finalOutputUriIfKnown);
                    } else {
                        sendProcessingStateBroadcast(false, Uri.fromFile(inputFile));
                    }
                    
                } else if (ReturnCode.isCancel(returnCode)) {
                    Log.w(TAG, "FFmpeg execution canceled for " + inputFile.getName());
                    // Enhanced logging: Log the full stderr for debugging
                    Log.w(TAG, "FFMPEG STDERR: " + session.getAllLogsAsString());
                    if (onFailure != null) onFailure.run();
                    isSegmentProcessingActive = false;
                    processNextSegmentInQueue();
                } else {
                    Log.e(TAG, "FFmpeg execution failed for " + inputFile.getName() + " with state: " + session.getState() + " and return code: " + returnCode);
                    // Enhanced logging: Log the full stderr for debugging
                    Log.e(TAG, "FFMPEG STDERR OUTPUT: \n" + session.getAllLogsAsString());
                    Log.e(TAG, "FFMPEG FAILED COMMAND: " + ffmpegCommand);
                    if (onFailure != null) onFailure.run();
                    isSegmentProcessingActive = false;
                    processNextSegmentInQueue();
                }
            } catch (Exception e) {
                Log.e(TAG, "Exception in FFmpeg completion callback", e);
                // Enhanced logging: Log the full stderr for debugging even in case of exception
                Log.e(TAG, "FFMPEG STDERR (exception occurred): \n" + session.getAllLogsAsString());
                if (onFailure != null) onFailure.run();
                isSegmentProcessingActive = false;
                processNextSegmentInQueue();
            } finally {
                // ----- Fix Start for FFmpeg counter decrement -----
                int remainingTasks = ffmpegProcessingTaskCount.decrementAndGet();
                Log.d(TAG, "FFmpeg task count decremented to: " + remainingTasks);
                
                // Only check if service can stop once the remaining tasks counter reaches 0 
                if (remainingTasks == 0) {
                    // Only consider stopping the service when all FFmpeg tasks are done
                    checkIfServiceCanStop();
                }
                // ----- Fix End for FFmpeg counter decrement -----
            }
        }, log -> {
            // Log handler - just log the message
            if (log != null && log.getMessage() != null) {
                String message = log.getMessage();
                // Enhanced logging: Don't truncate logs for better debugging
                Log.d(TAG, "[FFMPEG LOG] " + message);
            }
        }, statistics -> {
            // Statistics handler - log periodically
            if (statistics != null && statistics.getTime() % 5000 < 500) { // Every 5s approx
                try {
                    Log.d(TAG, String.format(Locale.US, 
                        "[FFMPEG STATS] Time: %d ms, size: %d KB, speed: %.2f, bitrate: %.2f kbits/s",
                        statistics.getTime(), 
                        statistics.getSize() / 1024, 
                        statistics.getSpeed(), 
                        statistics.getBitrate()));
                } catch (Exception e) {
                    Log.w(TAG, "Error formatting FFmpeg statistics: " + e.getMessage());
                }
            }
        });
    }

    // --- NEW: Helper to send the PROCESSING start/end broadcast ---
    private void sendProcessingStateBroadcast(boolean started, @NonNull Uri fileUri) {
        if (fileUri == null) {
            Log.e(TAG, "Cannot send processing state broadcast, file URI is null.");
            return;
        }
        Intent stateIntent = new Intent(started ? Constants.ACTION_PROCESSING_STARTED : Constants.ACTION_PROCESSING_FINISHED);
        stateIntent.putExtra(Constants.EXTRA_PROCESSING_URI_STRING, fileUri.toString());
        sendBroadcast(stateIntent);
        Log.i(TAG, "Broadcast sent: " + stateIntent.getAction() + " for URI: " + fileUri.toString());
    }

    // --- NEW: Helper to send the completion broadcast ---
    private void sendRecordingCompleteBroadcast(boolean success, @Nullable Uri resultUri, @Nullable Uri originalTempSafUriForReplacement) {
        Intent completeIntent = new Intent(Constants.ACTION_RECORDING_COMPLETE);
        completeIntent.putExtra(Constants.EXTRA_RECORDING_SUCCESS, success);
        if (resultUri != null) {
            completeIntent.putExtra(Constants.EXTRA_RECORDING_URI_STRING, resultUri.toString());
        } else {
            Log.w(TAG,"Sending RECORDING_COMPLETE broadcast without a result URI (Success="+success+").");
        }
        if (originalTempSafUriForReplacement != null) {
            completeIntent.putExtra(Constants.EXTRA_ORIGINAL_TEMP_SAF_URI_STRING, originalTempSafUriForReplacement.toString());
            Log.d(TAG, "Included original temp SAF URI for replacement in complete broadcast: " + originalTempSafUriForReplacement.toString());
        }
        // Optional: Include package name if you want to restrict the broadcast
        // completeIntent.setPackage(getPackageName());
        sendBroadcast(completeIntent);
        Log.i(TAG, "Broadcast sent: " + Constants.ACTION_RECORDING_COMPLETE + " (Success=" + success + ")");
    }

    // --- NEW / Placeholder: Helper to determine the success URI ---
    // This needs to be adapted based on HOW/WHERE your onSuccess runnable saves the final file
    // ----- Fix Start for this method(determineSuccessUri_use_input_filename_parameter)-----
    private Uri determineSuccessUri(String originalTempInputFileName) {
    // ----- Fix Ended for this method(determineSuccessUri_use_input_filename_parameter)-----
        // Option 1: If onSuccess writes to a known variable (like 'finalInternalOutputFile' or 'finalOutputDocFile's URI)
        // return finalOutputFileUri; // You need to capture this URI after the FFmpegKit.execute block completes

        // Option 2: Reconstruct it based on known inputs (less reliable if renaming occurs)
        String storageMode = sharedPreferencesManager.getStorageMode();
        if (SharedPreferencesManager.STORAGE_MODE_INTERNAL.equals(storageMode)) {
            File finalInternalDir = new File(getExternalFilesDir(null), Constants.RECORDING_DIRECTORY);
            // You NEED the final file name here - this might require passing it into executeFFmpegAsync or storing it
            // ----- Fix Start for this method(determineSuccessUri_use_input_filename_parameter)-----
            String finalName = reconstructFinalNameFromTemp(originalTempInputFileName); // Use passed parameter
            // ----- Fix Ended for this method(determineSuccessUri_use_input_filename_parameter)-----
            if (finalName != null) {
                return Uri.fromFile(new File(finalInternalDir, finalName));
            }
        } else {
            String customUriString = sharedPreferencesManager.getCustomStorageUri();
            if (customUriString != null) {
                // ----- Fix Start for this method(determineSuccessUri_use_input_filename_parameter)-----
                String finalName = reconstructFinalNameFromTemp(originalTempInputFileName); // Use passed parameter
                // ----- Fix Ended for this method(determineSuccessUri_use_input_filename_parameter)-----
                if(finalName != null){
                    // To get the final SAF URI, you need to list the directory or know the exact URI created
                    // This is harder without passing the final DocumentFile URI back from the success callback
                    Log.w(TAG,"Cannot reliably determine final SAF URI here without more context.");
                    // Could potentially pass null or try a best guess
                }
            }
        }
        return null; // Return null if URI cannot be determined
    }

    // Helper - Needs access to the *original* temp filename when FFmpeg started
    // ----- Fix Start for this method(reconstructFinalNameFromTemp_use_parameter)-----
    private String reconstructFinalNameFromTemp(String originalTempInputFileName){
        if(originalTempInputFileName != null){ // Use the passed parameter
            return originalTempInputFileName.replace("temp_", Constants.RECORDING_DIRECTORY + "_");
        }
    // ----- Fix Ended for this method(reconstructFinalNameFromTemp_use_parameter)-----
        return null;
    }

    // In RecordingService.java

    // Execute FFmpeg saving to temp internal cache, then move result to SAF
    private void executeFFmpegAndMoveToSAF(String command, File internalTempInput, File tempInternalProcessedOutput, String targetSafDirUriString, @Nullable Uri originalSafTempUri) {
        Log.d(TAG, "executeFFmpegAndMoveToSAF: Processing " + internalTempInput.getName() + " -> " + tempInternalProcessedOutput.getName() + " -> SAF" + (originalSafTempUri != null ? ", OriginalSAF: " + originalSafTempUri : ""));

        // ** FIX: Add inputFile and finalOutputUriIfKnown (which is null here) arguments **
        executeFFmpegAsync(
                command,
                internalTempInput,              // Pass the original temp input file
                null,                          // Pass null for final output URI, as it's determined later
                () -> { // FFmpeg Success Runnable (FFmpeg wrote successfully to tempInternalProcessedOutput)
                    Log.d(TAG, "FFmpeg successful (intermediate cache file created): " + tempInternalProcessedOutput.getAbsolutePath());
                    // Now move the processed file from cache to SAF
                    Uri finalSafUri = moveInternalFileToSAF(tempInternalProcessedOutput, targetSafDirUriString);
                    if (finalSafUri != null) {
                        Log.d(TAG, "Successfully moved processed cache file to SAF: " + finalSafUri);
                        // Delete BOTH internal temp files (original input and processed cache) on success
                        if (internalTempInput.exists() && !internalTempInput.delete()) { Log.w(TAG, "Failed to delete initial temp: " + internalTempInput.getName()); }
                        if (tempInternalProcessedOutput.exists() && !tempInternalProcessedOutput.delete()) { Log.w(TAG, "Failed to delete processed cache temp: " + tempInternalProcessedOutput.getName()); }

                        // If there was an original temporary SAF URI, delete it now
                        if (originalSafTempUri != null) {
                            try {
                                DocumentFile originalTempSafDoc = DocumentFile.fromSingleUri(this, originalSafTempUri);
                                if (originalTempSafDoc != null && originalTempSafDoc.exists()) {
                                    if (originalTempSafDoc.delete()) {
                                        Log.d(TAG, "Successfully deleted original temporary SAF file: " + originalSafTempUri);
                                    } else {
                                        Log.w(TAG, "Failed to delete original temporary SAF file: " + originalSafTempUri);
                                    }
                                }
                            } catch (Exception e) {
                                Log.e(TAG, "Error deleting original temporary SAF file: " + originalSafTempUri, e);
                            }
                        }
                        sendRecordingCompleteBroadcast(true, finalSafUri, originalSafTempUri);
                    } else {
                        Log.e(TAG, "Failed to move processed cache file to SAF!");
                        Toast.makeText(this, "Failed to save to custom location", Toast.LENGTH_LONG).show();
                        // Leave the *processed* temp cache file as backup.
                        // Delete the *original* input temp file if FFmpeg succeeded but move failed.
                        if (internalTempInput.exists() && !internalTempInput.delete()) { Log.w(TAG, "Failed to delete initial temp after move failure: " + internalTempInput.getName()); }
                        sendRecordingCompleteBroadcast(false, Uri.fromFile(internalTempInput), originalSafTempUri); // Send failure for original, include original SAF temp
                    }
                },
                () -> { // FFmpeg Failure Runnable (FFmpeg failed to write to tempInternalProcessedOutput)
                    Log.e(TAG, "FFmpeg process failed (writing to cache) for: " + internalTempInput.getName());
                    // Clean up the FAILED *processed* cache output if it exists
                    if (tempInternalProcessedOutput.exists() && !tempInternalProcessedOutput.delete()) {
                        Log.w(TAG, "Failed to delete failed processed cache output: " + tempInternalProcessedOutput.getName());
                    }
                    // Do NOT delete the original input temp file on FFmpeg failure
                    sendRecordingCompleteBroadcast(false, Uri.fromFile(internalTempInput), originalSafTempUri); // Send failure, include original SAF temp
                }
        ); // ** End of executeFFmpegAsync call **
    }

    // Helper to move an internal file to a SAF directory URI
    @Nullable
    private Uri moveInternalFileToSAF(File internalSourceFile, String targetDirUriString) {
        if (!internalSourceFile.exists()) {
            Log.e(TAG,"moveInternalFileToSAF: Source file does not exist: " + internalSourceFile.getAbsolutePath());
            return null;
        }
        if (targetDirUriString == null) {
            Log.e(TAG,"moveInternalFileToSAF: Target SAF directory URI is null.");
            return null;
        }

        // Verify location metadata in the source file before copying (for debugging)
        if (sharedPreferencesManager.isLocationEmbeddingEnabled()) {
            verifyLocationMetadata(internalSourceFile.getAbsolutePath());
        }

        ContentResolver resolver = getContentResolver();
        Uri dirUri = Uri.parse(targetDirUriString);
        DocumentFile targetDir = DocumentFile.fromTreeUri(this, dirUri);

        if (targetDir == null || !targetDir.isDirectory() || !targetDir.canWrite()) {
            Log.e(TAG, "moveInternalFileToSAF: Target SAF directory is invalid or not writable: " + targetDirUriString);
            return null;
        }

        String mimeType = "video/" + Constants.RECORDING_FILE_EXTENSION; // Adjust if needed
        String displayName = internalSourceFile.getName(); // Use the final processed name

        // Create destination file (overwrite might need check/delete first if needed)
        DocumentFile existingFile = targetDir.findFile(displayName);
        if(existingFile != null){
            Log.w(TAG,"SAF Move: Destination file already exists. Deleting first.");
            if(!existingFile.delete()) { Log.e(TAG,"SAF Move: Failed to delete existing file."); return null; }
        }

        DocumentFile newSafFile = targetDir.createFile(mimeType, displayName);
        if (newSafFile == null || !newSafFile.exists()) {
            Log.e(TAG, "moveInternalFileToSAF: Failed to create destination file in SAF: " + displayName);
            return null;
        }
        Log.d(TAG,"moveInternalFileToSAF: Created destination SAF file: " + newSafFile.getUri());


        // Copy content using streams
        InputStream inputStream = null;
        OutputStream outputStream = null;
        try {
            inputStream = new FileInputStream(internalSourceFile);
            outputStream = resolver.openOutputStream(newSafFile.getUri());
            if (outputStream == null) {
                throw new IOException("Failed to open output stream for SAF URI: " + newSafFile.getUri());
            }

            byte[] buffer = new byte[8192]; // 8K buffer
            int bytesRead;
            long totalBytesCopied = 0;
            while ((bytesRead = inputStream.read(buffer)) != -1) {
                outputStream.write(buffer, 0, bytesRead);
                totalBytesCopied += bytesRead;
            }
            Log.d(TAG,"moveInternalFileToSAF: Copied " + totalBytesCopied + " bytes to " + newSafFile.getName());
            return newSafFile.getUri(); // Copy successful, return the URI of the new file

        } catch (IOException e) {
            Log.e(TAG, "moveInternalFileToSAF: Error during file copy to SAF", e);
            // Attempt to delete the partially created/failed SAF file
            if (newSafFile.exists() && !newSafFile.delete()) {
                Log.w(TAG, "Could not delete partially written SAF file: "+newSafFile.getName());
            }
            return null; // Copy failed
        } finally {
            // Close streams safely
            try { if (inputStream != null) inputStream.close(); } catch (IOException e) { /* Ignore */ }
            try { if (outputStream != null) outputStream.close(); } catch (IOException e) { /* Ignore */ }
        }
    }


    // --- MediaRecorder & Camera Session Setup ---
    // Updated setupMediaRecorder to target EXTERNAL cache first

    // ----- Fix Start for this method(setupMediaRecorder_saf_pfd_support)-----
    private void setupMediaRecorder() throws IOException {
        Log.d(TAG, "Setting up MediaRecorder for segment " + currentSegmentNumber + "...");
        releaseMediaRecorderSafely();
        try {
            Thread.sleep(500);
            Log.d(TAG, "Waited 500ms after media recorder release.");
        } catch (InterruptedException e) {
            Log.w(TAG, "Delay interrupted while waiting to create new MediaRecorder", e);
            Thread.currentThread().interrupt();
        }
        mediaRecorder = new MediaRecorder();
        Log.d(TAG, "New MediaRecorder instance created for segment " + currentSegmentNumber);
        mediaRecorder.setOnInfoListener(mediaRecorderInfoListener);
        mediaRecorder.setOnErrorListener((mr, what, extra) -> {
            Log.e(TAG, "MediaRecorder error: what=" + what + ", extra=" + extra + " for segment " + currentSegmentNumber);
            new Handler(Looper.getMainLooper()).post(() -> {
                Log.e(TAG, "Handling MediaRecorder error on main service thread for segment " + currentSegmentNumber);
                stopRecording();
                Toast.makeText(getApplicationContext(), "Recording error (segment " + currentSegmentNumber + ", code: " + what + ")", Toast.LENGTH_LONG).show();
            });
        });
        if (sharedPreferencesManager.isRecordAudioEnabled()) {
            int maxRetries = 3;
            int retryDelayMs = 500;
            boolean audioSourceSet = false;
            String audioInputSource = sharedPreferencesManager.getAudioInputSource();
            int requestedSource = MediaRecorder.AudioSource.MIC; // Default
            boolean wiredMicAvailable = isWiredMicConnected();
            if (audioInputSource.equals(SharedPreferencesManager.AUDIO_INPUT_SOURCE_WIRED)) {
                if (wiredMicAvailable) {
                    requestedSource = MediaRecorder.AudioSource.CAMCORDER; // Use CAMCORDER for wired
                } else {
                    Log.w(TAG, "User selected wired mic, but none detected. Falling back to phone mic.");
                    Toast.makeText(getApplicationContext(), getString(R.string.audio_input_source_wired_not_connected), Toast.LENGTH_SHORT).show();
                    requestedSource = MediaRecorder.AudioSource.MIC;
                }
            } else {
                requestedSource = MediaRecorder.AudioSource.MIC;
            }
            for (int i = 0; i < maxRetries; i++) {
                try {
                    mediaRecorder.setAudioSource(requestedSource);
                    audioSourceSet = true;
                    Log.d(TAG, "setAudioSource (" + requestedSource + ") successful on attempt " + (i + 1));
                    break;
                } catch (RuntimeException e) {
                    Log.e(TAG, "setAudioSource failed on attempt " + (i + 1) + "/" + maxRetries + ": " + e.getMessage());
                    if (i < maxRetries - 1) {
                        try {
                            Log.d(TAG, "Resetting MediaRecorder before retrying setAudioSource due to RuntimeException.");
                            mediaRecorder.reset();
                            Thread.sleep(retryDelayMs);
                        } catch (InterruptedException ie) {
                            Thread.currentThread().interrupt();
                            Log.w(TAG, "Audio setup retry delay interrupted", ie);
                            throw new IOException("Audio setup retry interrupted", ie);
                        } catch (Exception resetEx) {
                            Log.e(TAG, "Exception during MediaRecorder.reset() in audio setup retry: " + resetEx.getMessage());
                            throw new IOException("Failed to reset MediaRecorder during audio setup retry", e);
                        }
                    } else {
                        Log.e(TAG, "setAudioSource failed after all retries. Forcing fallback to phone mic.");
                        // Fallback to phone mic as last resort
                        try {
                            mediaRecorder.setAudioSource(MediaRecorder.AudioSource.MIC);
                            audioSourceSet = true;
                            Log.w(TAG, "Fallback to phone mic audio source succeeded.");
                        } catch (Exception fallbackEx) {
                            Log.e(TAG, "Fallback to phone mic audio source failed.", fallbackEx);
                        }
                    }
                }
            }
            if (!audioSourceSet) {
                Log.e(TAG, "Failed to set audio source after retries, using phone mic as last resort.");
                try {
                    mediaRecorder.setAudioSource(MediaRecorder.AudioSource.MIC);
                } catch (Exception fallbackEx) {
                    Log.e(TAG, "Final fallback to phone mic audio source failed.", fallbackEx);
                }
            }
        }
        mediaRecorder.setVideoSource(MediaRecorder.VideoSource.SURFACE);
        mediaRecorder.setOutputFormat(MediaRecorder.OutputFormat.MPEG_4);
        String storageMode = sharedPreferencesManager.getStorageMode();
        if (SharedPreferencesManager.STORAGE_MODE_CUSTOM.equals(storageMode)) {
            // SAF/DocumentFile mode
            String customUriString = sharedPreferencesManager.getCustomStorageUri();
            if (customUriString == null) {
                handleStorageError("Custom storage selected but URI is null");
                throw new IOException("Custom storage selected but URI is null");
            }
            Uri treeUri = Uri.parse(customUriString);
            DocumentFile pickedDir = DocumentFile.fromTreeUri(this, treeUri);
            if (pickedDir == null || !pickedDir.canWrite()) {
                handleStorageError("Cannot write to selected custom directory");
                throw new IOException("Cannot write to selected custom directory");
            }
            // Create a new DocumentFile for this segment
            String timestamp = new SimpleDateFormat("yyyyMMdd_HHmmss", Locale.getDefault()).format(new Date());
            String segmentSuffix = String.format(Locale.US, "_%03d", currentSegmentNumber);
            String tempBaseFilename = "temp_" + timestamp + segmentSuffix + "." + Constants.RECORDING_FILE_EXTENSION;
            currentRecordingDocFile = pickedDir.createFile("video/" + Constants.RECORDING_FILE_EXTENSION, tempBaseFilename);
            if (currentRecordingDocFile == null || !currentRecordingDocFile.exists()) {
                Log.e(TAG, "Failed to create DocumentFile in SAF: " + tempBaseFilename);
                handleStorageError("Failed to create file in custom directory");
                throw new IOException("Failed to create file in custom directory");
            }
            currentRecordingSafUri = currentRecordingDocFile.getUri();
            Log.i(TAG, "Output configured for SAF: " + currentRecordingSafUri.toString());
            // Open a ParcelFileDescriptor for this segment
            closeCurrentPfd();
            currentSegmentPfd = getContentResolver().openFileDescriptor(currentRecordingSafUri, "w");
            if (currentSegmentPfd == null) {
                Log.e(TAG, "Failed to open ParcelFileDescriptor for SAF URI: " + currentRecordingSafUri);
                throw new IOException("Failed to open ParcelFileDescriptor for SAF URI");
            }
            mediaRecorder.setOutputFile(currentSegmentPfd.getFileDescriptor());
        } else {
            // Internal storage mode
            File tempOutputFileForInternal = createOutputFile();
            if (currentRecordingSafUri != null) {
                throw new IOException("setNextOutputFile: SAF/DocumentFile not supported in this mode");
            } else if (tempOutputFileForInternal != null) {
            Log.d(TAG, "Configuring MediaRecorder output for Internal temp file: " + tempOutputFileForInternal.getAbsolutePath());
            mediaRecorder.setOutputFile(tempOutputFileForInternal.getAbsolutePath());
        } else {
            throw new IOException("createOutputFile() did not configure any valid output (neither SAF URI nor Internal temp file).");
        }
        }
        VideoCodec codec = sharedPreferencesManager.getVideoCodec();
        mediaRecorder.setVideoEncoder(codec.getEncoder());
        Size resolution = sharedPreferencesManager.getCameraResolution();
        boolean isLandscape = sharedPreferencesManager.isOrientationLandscape();
        Log.d(TAG, "Setting video size directly from resolution: " + resolution.getWidth() + "x" + resolution.getHeight() + " for isLandscape=" + isLandscape);
        mediaRecorder.setVideoSize(resolution.getWidth(), resolution.getHeight());
        
        // ----- Fix Start for this method(setupMediaRecorder)-----
        // Determine if this is a front camera
        CameraType cameraType = sharedPreferencesManager.getCameraSelection();
        boolean isFrontCamera = (cameraType == CameraType.FRONT);
        
        // Set orientation hint based on camera type and device orientation
        if (isFrontCamera) {
            // Front camera needs different orientation hint to avoid upside-down recording
        if (!isLandscape) {
                mediaRecorder.setOrientationHint(270); // 270 degrees for portrait front camera
        } else {
                mediaRecorder.setOrientationHint(180); // 180 degrees for landscape front camera
        }
            Log.d(TAG, "Front camera: Setting orientation hint to " + (isLandscape ? "180" : "270") + " degrees");
        } else {
            // Back camera uses normal orientation
            if (!isLandscape) {
                mediaRecorder.setOrientationHint(90); // 90 degrees for portrait back camera
            } else {
                mediaRecorder.setOrientationHint(0); // 0 degrees for landscape back camera
            }
            Log.d(TAG, "Back camera: Setting orientation hint to " + (isLandscape ? "0" : "90") + " degrees");
        }
        // ----- Fix End for this method(setupMediaRecorder)-----
        
        int bitRate = getVideoBitrate();
        int frameRate = sharedPreferencesManager.getVideoFrameRate();
        mediaRecorder.setVideoEncodingBitRate(bitRate);
        mediaRecorder.setVideoFrameRate(frameRate);
        if (sharedPreferencesManager.isRecordAudioEnabled()) {
            int audioBitrate = sharedPreferencesManager.getAudioBitrate();
            int audioSamplingRate = sharedPreferencesManager.getAudioSamplingRate();
            mediaRecorder.setAudioEncodingBitRate(audioBitrate);
            mediaRecorder.setAudioSamplingRate(audioSamplingRate);
            mediaRecorder.setAudioEncoder(MediaRecorder.AudioEncoder.AAC);
        }
        
        // ----- Fix Start for this method(setupMediaRecorder_location_embedding) -----
        // Add location metadata to video if enabled
        if (sharedPreferencesManager.isLocationEmbeddingEnabled()) {
            boolean locationApplied = false;
            
            // First attempt: Use existing geotagHelper if available
            if (geotagHelper != null) {
                boolean success = geotagHelper.applyLocationToRecorder(mediaRecorder);
                if (success) {
                    Log.d(TAG, "GeotagHelper: Successfully applied location to MediaRecorder");
                    locationApplied = true;
                } else {
                    Log.w(TAG, "GeotagHelper: Failed to apply location to MediaRecorder on first attempt");
                }
            } else {
                Log.d(TAG, "GeotagHelper is null, will create new instance");
            }
            
            // Second attempt: If first attempt failed or geotagHelper was null, create and try again
            if (!locationApplied) {
                try {
                    // Force creation of a new GeotagHelper
                    Log.d(TAG, "GeotagHelper: Creating new instance and starting updates");
                    geotagHelper = new GeotagHelper(this);
                    boolean started = geotagHelper.startUpdates();
                    Log.d(TAG, "GeotagHelper: Updates started: " + started);
                    
                    // Try to apply location immediately
                    boolean success = geotagHelper.applyLocationToRecorder(mediaRecorder);
                    if (success) {
                        Log.d(TAG, "GeotagHelper: Successfully applied location on second attempt");
                        locationApplied = true;
                    } else {
                        Log.w(TAG, "GeotagHelper: Failed to apply location on second attempt");
                    }
                } catch (Exception e) {
                    Log.e(TAG, "GeotagHelper: Error during initialization", e);
                }
            }
            
            // Third attempt: Background thread with delay if previous attempts failed
            if (!locationApplied) {
                Log.d(TAG, "GeotagHelper: Scheduling delayed attempt to apply location");
                new Thread(() -> {
                    try {
                        // Give more time for location to become available
                        Thread.sleep(2000);
                        if (mediaRecorder != null && geotagHelper != null) {
                            boolean retrySuccess = geotagHelper.applyLocationToRecorder(mediaRecorder);
                            Log.d(TAG, "GeotagHelper: Delayed retry applying location was " + 
                                (retrySuccess ? "successful" : "unsuccessful"));
                        } else {
                            Log.w(TAG, "GeotagHelper: Delayed retry aborted - resources no longer available");
                        }
                    } catch (Exception e) {
                        Log.e(TAG, "Error during delayed location retry", e);
                    }
                }).start();
            }
            
            Log.d(TAG, "GeotagHelper: Location embedding setup completed, immediate success: " + locationApplied);
        } else {
            Log.d(TAG, "GeotagHelper: Location embedding disabled in preferences");
        }
        // ----- Fix Ended for this method(setupMediaRecorder_location_embedding) -----
        
        if (isVideoSplittingEnabled && videoSplitSizeBytes > 0) {
            Log.d(TAG, "Setting MediaRecorder max file size to: " + videoSplitSizeBytes + " bytes for segment " + currentSegmentNumber);
            mediaRecorder.setMaxFileSize(videoSplitSizeBytes);
        } else {
            mediaRecorder.setMaxFileSize(0);
            Log.d(TAG, "Video splitting not enabled or size invalid, setting max file size to 0 (no limit).");
        }
        try {
            mediaRecorder.prepare();
            Log.d(TAG, "MediaRecorder prepared successfully for segment " + currentSegmentNumber);
        } catch (IOException e) {
            Log.e(TAG, "IOException preparing MediaRecorder for segment " + currentSegmentNumber, e);
            releaseMediaRecorderSafely();
            closeCurrentPfd();
            if (currentRecordingSafUri != null && currentRecordingDocFile != null && currentRecordingDocFile.exists()) {
                currentRecordingDocFile.delete();
            } else if (currentInternalTempFile != null && currentInternalTempFile.exists()) {
                currentInternalTempFile.delete();
            }
            throw e;
        }
    }
    // ----- Fix Ended for this method(setupMediaRecorder_saf_pfd_support)-----

// Replace the ENTIRE existing openCamera method in RecordingService.java with this corrected version:
>>>>>>> 5e448f3b

    private void openCamera() {
        Log.d(TAG, "openCamera: Opening camera");
        if (cameraManager == null) {
            Log.e(TAG,"openCamera: CameraManager (class field) is null.");
            if (recordingState == RecordingState.STARTING) recordingState = RecordingState.NONE;
            stopSelf();
            return;
        }
        if (ActivityCompat.checkSelfPermission(this, Manifest.permission.CAMERA) != PackageManager.PERMISSION_GRANTED) {
            Log.e(TAG,"openCamera: Camera permission denied.");
            if (recordingState == RecordingState.STARTING) recordingState = RecordingState.NONE;
            Toast.makeText(this, "Camera permission denied for service", Toast.LENGTH_LONG).show();
            stopSelf();
            return;
        }

        CameraType selectedType = sharedPreferencesManager.getCameraSelection();
        String cameraToOpenId = null;

        try {
            String[] availableCameraIds = cameraManager.getCameraIdList();
            Log.d(TAG, "Available Camera IDs: " + Arrays.toString(availableCameraIds));

            if (selectedType == CameraType.FRONT) {
                for (String id : availableCameraIds) {
                    CameraCharacteristics characteristics = cameraManager.getCameraCharacteristics(id);
                    Integer facing = characteristics.get(CameraCharacteristics.LENS_FACING);
                    if (facing != null && facing == CameraCharacteristics.LENS_FACING_FRONT) {
                        cameraToOpenId = id;
                        Log.d(TAG, "Found FRONT camera: ID=" + cameraToOpenId);
                        break;
                    }
                }
            } else { // CameraType.BACK
                String preferredBackId = sharedPreferencesManager.getSelectedBackCameraId();
                Log.d(TAG,"Preferred BACK camera ID from prefs: " + preferredBackId);
                boolean isValidAndAvailable = false;
                for(String id : availableCameraIds){
                    if(id.equals(preferredBackId)){
                        CameraCharacteristics characteristics = cameraManager.getCameraCharacteristics(id);
                        Integer facing = characteristics.get(CameraCharacteristics.LENS_FACING);
                        if (facing != null && facing == CameraCharacteristics.LENS_FACING_BACK) {
                            isValidAndAvailable = true;
                            break;
            } else {
                            Log.w(TAG,"Preferred back ID "+preferredBackId+" exists but is not LENS_FACING_BACK!");
                        }
                    }
                }
                if (isValidAndAvailable) {
                    cameraToOpenId = preferredBackId;
                    Log.d(TAG, "Using preferred BACK camera ID: " + cameraToOpenId);
                } else {
                    Log.w(TAG,"Preferred back camera ID '"+preferredBackId+"' is invalid or unavailable. Falling back to default ID '"+Constants.DEFAULT_BACK_CAMERA_ID+"'.");
                    cameraToOpenId = Constants.DEFAULT_BACK_CAMERA_ID;
                    boolean defaultExistsAndIsBack = false;
                    for(String id : availableCameraIds){
                        if(id.equals(cameraToOpenId)) {
                            CameraCharacteristics characteristics = cameraManager.getCameraCharacteristics(id);
                            Integer facing = characteristics.get(CameraCharacteristics.LENS_FACING);
                            if (facing != null && facing == CameraCharacteristics.LENS_FACING_BACK) {
                                defaultExistsAndIsBack = true;
                            }
                            break;
                        }
                    }
                    if(!defaultExistsAndIsBack){
                        Log.e(TAG,"Critical: Default back camera ID '"+cameraToOpenId+"' not found or not back-facing! Cannot select default back camera.");
                        String fallbackBackId = null;
                        for(String id: availableCameraIds){
                            CameraCharacteristics characteristics = cameraManager.getCameraCharacteristics(id);
                            Integer facing = characteristics.get(CameraCharacteristics.LENS_FACING);
                            if(facing != null && facing == CameraCharacteristics.LENS_FACING_BACK) {
                                Log.w(TAG,"Using first available back camera as final fallback: "+id);
                                fallbackBackId = id;
                                break;
                            }
                        }
                        if (fallbackBackId != null){
                            cameraToOpenId = fallbackBackId;
                        } else {
                            cameraToOpenId = null;
                            Log.e(TAG, "Could not find any back-facing camera.");
                        }
                }
                }
            }

            if (cameraToOpenId == null) {
                Log.e(TAG, "Could not determine a valid camera ID to open for selected type: " + selectedType);
                Toast.makeText(this, "Failed to find selected camera", Toast.LENGTH_LONG).show();
                if (recordingState == RecordingState.STARTING) recordingState = RecordingState.NONE;
                stopSelf();
                return;
            }
            Log.i(TAG,"Attempting to open final Camera ID: "+ cameraToOpenId);

            if(cameraDevice != null) {
                Log.w(TAG,"openCamera: Closing existing cameraDevice instance first.");
                try {
                cameraDevice.close();
                } catch (Exception e) {
                    Log.e(TAG, "Error explicitly closing existing cameraDevice prior to opening new one", e);
                }
                cameraDevice = null;
            }

            final int MAX_RETRIES = 3;
            final long RETRY_DELAY_MS = 2000;
            int attempt = 0;
            String finalCameraToOpenId = cameraToOpenId;

            while (attempt < MAX_RETRIES) {
                try {
                    Log.i(TAG, "Opening camera " + finalCameraToOpenId + ", attempt " + (attempt + 1));
                    cameraManager.openCamera(finalCameraToOpenId, cameraStateCallback, backgroundHandler);
                    return;
        } catch (CameraAccessException e) {
                    Log.e(TAG, "openCamera: Camera Access Exception on attempt " + (attempt + 1) + " for ID " + finalCameraToOpenId, e);
                    // Use direct integer values for error codes for broader compatibility
                    int reason = e.getReason();
                    if (reason == 1 /* ERROR_CAMERA_DISABLED */ || 
                        reason == 4 /* ERROR_CAMERA_IN_USE */) { 
                        attempt++;
                        if (attempt < MAX_RETRIES) {
                            Log.w(TAG, "Camera disabled (1) or in use (4), reason: " + reason + ". Retrying in " + RETRY_DELAY_MS + "ms... (" + attempt + "/" + MAX_RETRIES + ")");
                            try {
                                Thread.sleep(RETRY_DELAY_MS);
                            } catch (InterruptedException ie) {
                                Log.w(TAG, "Camera open retry delay interrupted", ie);
                                Thread.currentThread().interrupt();
                                if (recordingState == RecordingState.STARTING) recordingState = RecordingState.NONE;
                                stopSelf();
                                return;
                            }
                        } else {
                            Log.e(TAG, "Max retries reached for camera " + finalCameraToOpenId + ". Giving up. Reason: " + reason);
                            if (recordingState == RecordingState.STARTING) recordingState = RecordingState.NONE;
                            Toast.makeText(this, "Camera repeatedly unavailable (Reason: " + reason + "). Stopping.", Toast.LENGTH_LONG).show();
                            stopSelf();
                            return;
                        }
                    } else {
                        Log.e(TAG, "Unrecoverable CameraAccessException (Reason: " + reason + "). Not retrying.", e);
                        if (recordingState == RecordingState.STARTING) recordingState = RecordingState.NONE;
                        Toast.makeText(this, "Camera access error: " + reason, Toast.LENGTH_LONG).show();
                        stopSelf();
                        return;
                    }
                } catch (IllegalArgumentException e) {
                    Log.e(TAG, "openCamera: Illegal Argument Exception (likely invalid camera ID '"+finalCameraToOpenId+"'). Attempt: " + (attempt+1), e);
                    if (recordingState == RecordingState.STARTING) recordingState = RecordingState.NONE;
                    Toast.makeText(this, "Invalid camera configuration.", Toast.LENGTH_LONG).show();
                    stopSelf();
                    return;
                } catch (Exception e) {
                    Log.e(TAG, "openCamera: Unexpected error on attempt " + (attempt + 1) + " for ID " + finalCameraToOpenId, e);
                    if (recordingState == RecordingState.STARTING) recordingState = RecordingState.NONE;
                    Toast.makeText(this, "Unexpected camera error.", Toast.LENGTH_LONG).show();
                    stopSelf();
                    return;
                }
            }
        } catch (CameraAccessException e) {
            Log.e(TAG, "openCamera: Initial Camera Access Exception (listing/characteristics)", e);
            if (recordingState == RecordingState.STARTING) recordingState = RecordingState.NONE;
            Toast.makeText(this, "Failed to access camera details.", Toast.LENGTH_LONG).show();
            stopSelf();
        } catch (IllegalArgumentException e){
            Log.e(TAG, "openCamera: Outer Illegal Argument Exception (likely invalid camera ID '"+cameraToOpenId+"' for characteristics)", e);
            if (recordingState == RecordingState.STARTING) recordingState = RecordingState.NONE;
            Toast.makeText(this, "Invalid camera setup.", Toast.LENGTH_LONG).show();
            stopSelf();
        } catch (Exception e) {
            Log.e(TAG, "openCamera: Unexpected outer error", e);
            if (recordingState == RecordingState.STARTING) recordingState = RecordingState.NONE;
            Toast.makeText(this, "Critical camera system error.", Toast.LENGTH_LONG).show();
            stopSelf();
        }
    }

    private final CameraDevice.StateCallback cameraStateCallback = new CameraDevice.StateCallback() {
        @Override
        public void onOpened(@NonNull CameraDevice camera) {
            Log.d(TAG, "Camera device opened successfully");
            cameraDevice = camera;
            isCameraOpen = true;
<<<<<<< HEAD
            
            // Check if we have a pending recording start request
            if (pendingStartRecording) {
                Log.d(TAG, "Found pendingStartRecording=true, starting recording now");
                pendingStartRecording = false; // Reset the flag
                
                // Start recording on main thread to avoid threading issues
                mainHandler.post(() -> {
                    try {
                        if (recordingState == RecordingState.STARTING) {
                            Log.d(TAG, "Starting recording from camera onOpened callback");
                            startRecording();
                        } else {
                            Log.w(TAG, "Camera opened but recording state changed to " + recordingState);
                            // If state changed while camera was opening, handle accordingly
                            if (recordingState == RecordingState.NONE) {
                                Log.d(TAG, "Recording state is NONE, releasing camera");
                                if (cameraDevice != null) {
                                    cameraDevice.close();
                                    cameraDevice = null;
                                }
                            }
                        }
                    } catch (Exception e) {
                        Log.e(TAG, "Error starting recording from camera callback", e);
                        stopRecording();
                    }
                });
            } else {
                Log.d(TAG, "Camera opened but no pending recording start");
                // If we're not starting recording, create a preview session
                if (previewSurface != null) {
                    try {
                        createCameraPreviewSession();
                    } catch (Exception e) {
                        Log.e(TAG, "Error creating preview session", e);
                    }
                }
            }
        }

        @Override
        public void onDisconnected(@NonNull CameraDevice camera) {
            Log.d(TAG, "Camera device disconnected");
            if (cameraDevice != null) {
                cameraDevice.close();
                cameraDevice = null;
            }
            isCameraOpen = false;
            
            // Reset the pending flag if camera disconnected
            if (pendingStartRecording) {
                Log.w(TAG, "Camera disconnected while pendingStartRecording=true, resetting flag");
                pendingStartRecording = false;
            }
            
            // If we were recording, stop it
            if (recordingState != RecordingState.NONE) {
                Log.w(TAG, "Camera disconnected during recording, stopping recording");
                stopRecording();
            }
        }

        @Override
        public void onError(@NonNull CameraDevice camera, int error) {
            Log.e(TAG, "Camera device error: " + error);
            if (cameraDevice != null) {
                cameraDevice.close();
                cameraDevice = null;
            }
            isCameraOpen = false;
            
            // Reset the pending flag if camera error
            if (pendingStartRecording) {
                Log.w(TAG, "Camera error while pendingStartRecording=true, resetting flag");
                pendingStartRecording = false;
            }
            
            // If we were recording, stop it
            if (recordingState != RecordingState.NONE) {
                Log.w(TAG, "Camera error during recording, stopping recording");
                stopRecording();
            }
            
            // Show error to user
            String errorMsg;
            switch (error) {
                case CameraDevice.StateCallback.ERROR_CAMERA_IN_USE:
                    errorMsg = getString(R.string.camera_error_in_use);
                    break;
                case CameraDevice.StateCallback.ERROR_MAX_CAMERAS_IN_USE:
                    errorMsg = getString(R.string.camera_error_max_cameras);
                    break;
                case CameraDevice.StateCallback.ERROR_CAMERA_DISABLED:
                    errorMsg = getString(R.string.camera_error_disabled);
                    break;
                case CameraDevice.StateCallback.ERROR_CAMERA_DEVICE:
                    errorMsg = getString(R.string.camera_error_device);
                    break;
                case CameraDevice.StateCallback.ERROR_CAMERA_SERVICE:
                    errorMsg = getString(R.string.camera_error_service);
                    break;
                default:
                    errorMsg = getString(R.string.camera_error_unknown) + " (" + error + ")";
            }
            
            final String finalErrorMsg = errorMsg;
            mainHandler.post(() -> Toast.makeText(getApplicationContext(), finalErrorMsg, Toast.LENGTH_LONG).show());
=======

            // ----- Fix Start for this method(onOpened_setup_recorder_before_session)-----
            // MediaRecorder setup is now handled by startRecording() for the initial start,
            // and by proceedWithRolloverAfterOldSessionClosed() for rollovers.
            // Removing the setupMediaRecorder() call from here to prevent double setup and delays.
            // If mediaRecorder is null when createCameraPreviewSession is called, it will be caught there.
            Log.d(TAG, "onOpened: Camera device opened. Proceeding to createCameraPreviewSession. MediaRecorder should be ready.");
            // ----- Fix Ended for this method(onOpened_setup_recorder_before_session)-----

            // Check if we need to resume recording after camera reconnection
            if (pendingCameraReconnect && recordingState == RecordingState.WAITING_FOR_CAMERA) {
                Log.i(TAG, "Camera reconnected after interruption, attempting to resume recording");
                stopReconnectionAttempts();
                
                // Show reconnection notification
                NotificationCompat.Builder builder = createBaseNotificationBuilder()
                    .setContentTitle(getString(R.string.camera_reconnected_title))
                    .setContentText(getString(R.string.video_recording_started)); // Change message to indicate new recording
                NotificationManagerCompat.from(RecordingService.this).notify(NOTIFICATION_ID, builder.build());
                
                // Send broadcast to UI that camera reconnected
                Intent broadcastIntent = new Intent(Constants.BROADCAST_ON_CAMERA_RECONNECTED);
                sendBroadcast(broadcastIntent);
                
                // We need to start a new recording since the previous MediaRecorder is no longer valid
                pendingCameraReconnect = false;
                
                try {
                    // Wait a moment for camera to stabilize
                    new Handler(Looper.getMainLooper()).postDelayed(() -> {
                        if (cameraDevice != null) {
                            Log.d(TAG, "Camera reconnected, starting a new recording segment");
                            
                            // Setup a new MediaRecorder first
                            try {
                                setupMediaRecorder();
                                
                                // Then create a capture session with the new MediaRecorder
                                createCameraPreviewSession();
                                
                                // Change state to STARTING to trigger recording start in handleSessionConfigured
                                recordingState = RecordingState.STARTING;
                            } catch (Exception e) {
                                Log.e(TAG, "Error setting up new recording after camera reconnection", e);
                                stopRecording();
                            }
                        }
                    }, 1000);
                } catch (Exception e) {
                    Log.e(TAG, "Error preparing new recording after camera reconnection", e);
                    // If we can't restart, revert to stopped state
                    stopRecording();
                }
            } else {
                // Normal camera opening - start the capture session
                createCameraPreviewSession();
            }
        }
        
        @Override
        public void onDisconnected(@NonNull CameraDevice camera) {
            Log.w(TAG, "Camera " + camera.getId() + " disconnected.");
            String cameraId = camera.getId();
            isCameraOpen = false;
            
            // Check if we were actively recording
            if (isRecording() || isPaused()) {
                Log.i(TAG, "Camera disconnected while recording. Will try to reconnect.");
                
                // Instead of pausing the MediaRecorder (which might fail if camera is already disconnected),
                // we need to release it and recreate it when the camera becomes available again.
                // First, save the file that we have so far, if we were recording
                File tempFile = currentInternalTempFile;
                Uri safUri = currentRecordingSafUri;
                DocumentFile docFile = currentRecordingDocFile;
                
                boolean wasRecording = isRecording();
                if (wasRecording) {
                    try {
                        // Note: We can't call pauseRecording() here as that depends on MediaRecorder
                        // which requires a valid camera session
                        Log.d(TAG, "Camera disconnected while recording. Saving current segment.");
                        
                        // Try to stop the recorder gently to preserve the file
                        try {
                            if (mediaRecorder != null) {
                                mediaRecorder.stop();
                                Log.d(TAG, "MediaRecorder stopped successfully after camera disconnection");
                            }
                        } catch (Exception e) {
                            Log.e(TAG, "Error stopping MediaRecorder after camera disconnection", e);
                            // Continue with cleanup even if stop fails
                        }
                    } catch (Exception e) {
                        Log.e(TAG, "Error handling recording during camera disconnection", e);
                    }
                }
                
                // Save MediaRecorder state for reconnection
                recordingState = RecordingState.WAITING_FOR_CAMERA;
                pendingCameraReconnect = true;
                
                // Show notification to user
                NotificationCompat.Builder builder = createBaseNotificationBuilder()
                    .setContentTitle(getString(R.string.camera_interrupted_title))
                    .setContentText(getString(R.string.camera_interrupted_description));
                NotificationManagerCompat.from(RecordingService.this).notify(NOTIFICATION_ID, builder.build());
                
                // Send broadcast to UI that camera was interrupted
                Intent broadcastIntent = new Intent(Constants.BROADCAST_ON_CAMERA_INTERRUPTED);
                sendBroadcast(broadcastIntent);
                
                // Close the camera device
                try {
                    if (captureSession != null) {
                        captureSession.close();
                        captureSession = null;
                    }
                    camera.close();
                } catch (Exception e) {
                    Log.e(TAG, "Error closing camera after disconnection", e);
                }
                cameraDevice = null;
                
                // Start reconnection attempts
                startCameraReconnectionAttempts(cameraId);
            } else {
                // Not recording, just clean up
                // ----- Fix Start for this method(onDisconnected_handle_rollover_flag) -----
                // isRolloverInProgressJustClosedDevice assignment removed as the flag is obsolete.
                // ----- Fix Ended for this method(onDisconnected_handle_rollover_flag) -----
                releaseRecordingResources(); // Cleanup everything if camera disconnects
                // ----- Fix Start for this method(onDisconnected)-----
                if (recordingState == RecordingState.STARTING) {
                    recordingState = RecordingState.NONE;
                }
                // ----- Fix Ended for this method(onDisconnected)-----
                // Possibly notify UI or attempt restart? For now, just stop.
                stopSelf();
            }
        }
        
        @Override
        public void onError(@NonNull CameraDevice camera, int error) {
            Log.e(TAG, "Camera " + camera.getId() + " error: " + error);
            String cameraId = camera.getId();
            isCameraOpen = false;
            
            // For camera in use errors, we want to try reconnecting
            // Error code 1 is CameraDevice.CAMERA_IN_USE or CameraDevice.ERROR_CAMERA_IN_USE depending on API level
            if (error == 1 && (isRecording() || isPaused())) {
                Log.i(TAG, "Camera error: Camera in use by another app. Will try to reconnect.");
                
                // Instead of pausing the MediaRecorder (which might fail if camera is already disconnected),
                // we need to release it and recreate it when the camera becomes available again.
                // First, save the file that we have so far, if we were recording
                File tempFile = currentInternalTempFile;
                Uri safUri = currentRecordingSafUri;
                DocumentFile docFile = currentRecordingDocFile;
                
                boolean wasRecording = isRecording();
                if (wasRecording) {
                    try {
                        // Note: We can't call pauseRecording() here as that depends on MediaRecorder
                        // which requires a valid camera session
                        Log.d(TAG, "Camera error while recording. Saving current segment.");
                        
                        // Try to stop the recorder gently to preserve the file
                        try {
                            if (mediaRecorder != null) {
                                mediaRecorder.stop();
                                Log.d(TAG, "MediaRecorder stopped successfully after camera error");
                            }
                        } catch (Exception e) {
                            Log.e(TAG, "Error stopping MediaRecorder after camera error", e);
                            // Continue with cleanup even if stop fails
                        }
                    } catch (Exception e) {
                        Log.e(TAG, "Error handling recording during camera error", e);
                    }
                }
                
                // Save MediaRecorder state for reconnection
                recordingState = RecordingState.WAITING_FOR_CAMERA;
                pendingCameraReconnect = true;
                
                // Show notification to user
                NotificationCompat.Builder builder = createBaseNotificationBuilder()
                    .setContentTitle(getString(R.string.camera_interrupted_title))
                    .setContentText(getString(R.string.camera_interrupted_description));
                NotificationManagerCompat.from(RecordingService.this).notify(NOTIFICATION_ID, builder.build());
                
                // Send broadcast to UI that camera was interrupted
                Intent broadcastIntent = new Intent(Constants.BROADCAST_ON_CAMERA_INTERRUPTED);
                sendBroadcast(broadcastIntent);
                
                // Close the camera device
                try {
                    if (captureSession != null) {
                        captureSession.close();
                        captureSession = null;
                    }
                    camera.close();
                } catch (Exception e) {
                    Log.e(TAG, "Error closing camera after error", e);
                }
                cameraDevice = null;
                
                // Start reconnection attempts
                startCameraReconnectionAttempts(cameraId);
            } else {
                // For other errors, just clean up
                // ----- Fix Start for this method(onError_handle_rollover_flag) -----
                // isRolloverInProgressJustClosedDevice assignment removed as the flag is obsolete.
                // ----- Fix Ended for this method(onError_handle_rollover_flag) -----
                releaseRecordingResources(); // Cleanup on error
                // ----- Fix Start for this method(onError)-----
                if (recordingState == RecordingState.STARTING) {
                    recordingState = RecordingState.NONE;
                }
                // ----- Fix Ended for this method(onError)-----
                Toast.makeText(RecordingService.this,"Camera error: "+error, Toast.LENGTH_LONG).show();
                stopSelf();
            }
>>>>>>> 5e448f3b
        }

        @Override
        public void onClosed(@NonNull CameraDevice camera) {
            Log.d(TAG, "Camera device closed");
            isCameraOpen = false;
            
            // If we were in segment rollover, continue with the rollover process
            if (isRolloverClosingOldSession) {
                Log.d(TAG, "Camera closed during segment rollover, proceeding with rollover");
                isRolloverClosingOldSession = false;
                proceedWithRolloverAfterOldSessionClosed();
            }
            
            // Reset the pending flag if camera closed
            if (pendingStartRecording) {
                Log.w(TAG, "Camera closed while pendingStartRecording=true, resetting flag");
                pendingStartRecording = false;
            }
        }
    };

    private void createCameraPreviewSession() {
        if (cameraDevice == null) {
            Log.e(TAG, "createCameraPreviewSession: cameraDevice is null!");
            stopRecording(); // Cannot create session without camera
            return;
        }
        // If using OpenGL pipeline for watermarking
        if (glRecordingPipeline != null) {
            Log.d(TAG, "createCameraPreviewSession: Using GL pipeline for watermarking");
            Surface glSurface = glRecordingPipeline.getCameraInputSurface();
            List<Surface> surfaces = new ArrayList<>();
            if (glSurface != null) {
                surfaces.add(glSurface);
            } else {
                Log.e(TAG, "GL pipeline camera input surface is null!");
            }
            // Do NOT add previewSurface to Camera2 session outputs
            // if (previewSurface != null) {
            //     surfaces.add(previewSurface);
            // } else {
            //     Log.w(TAG, "Preview surface is null; preview will be disabled.");
            // }
            if (surfaces.isEmpty()) {
                Log.e(TAG, "No valid surfaces for camera session!");
                stopRecording();
                return;
            }
            // Get camera characteristics for frame rate handling
            CameraManager cameraManager = (CameraManager) getSystemService(Context.CAMERA_SERVICE);
            CameraType cameraType = sharedPreferencesManager.getCameraSelection();
            String cameraId = getCameraId(cameraManager, cameraType);
            CameraCharacteristics characteristics = null;
            if (cameraId != null) {
                try {
                    characteristics = cameraManager.getCameraCharacteristics(cameraId);
                } catch (Exception e) {
                    Log.e(TAG, "Error getting camera characteristics", e);
                }
            }
            int targetFrameRate = sharedPreferencesManager.getVideoFrameRate();
            boolean isHighFrameRate = targetFrameRate >= 60;
            boolean useHighSpeedSession = false;
            if (isHighFrameRate && characteristics != null) {
                // ... (same Samsung/Huawei/high-speed logic as before)
            }
            if (useHighSpeedSession) {
                createHighSpeedSession(surfaces, characteristics, targetFrameRate);
            } else {
                createStandardSession(surfaces, targetFrameRate, characteristics);
            }
            return;
        }

        Log.d(TAG,"createCameraPreviewSession: Creating session...");
        try {
            List<Surface> surfaces = new ArrayList<>();
<<<<<<< HEAD
            if (glRecordingPipeline != null) {
                surfaces.add(glRecordingPipeline.getCameraInputSurface());
            }
            if (previewSurface != null) {
=======
            surfaces.add(recorderSurface);
            
            // Add preview surface if available
            boolean previewSurfaceAdded = false;
            if (previewSurface != null && previewSurface.isValid()) {
>>>>>>> 5e448f3b
                surfaces.add(previewSurface);
                previewSurfaceAdded = true;
                Log.d(TAG, "Using valid preview surface from UI");
            }             else if (dummyBackgroundSurface != null && dummyBackgroundSurface.isValid()) {
                // Use dummy surface when UI surface is gone (app backgrounded)
                // to prevent recording issues like green frames
                surfaces.add(dummyBackgroundSurface);
                Log.d(TAG, "Using dummy surface (app backgrounded) to maintain stable recording");
                previewSurfaceAdded = true;
            } else {
                Log.d(TAG, "No valid preview or dummy surface available");
            }
            
            // Get camera characteristics for frame rate handling
            CameraManager cameraManager = (CameraManager) getSystemService(Context.CAMERA_SERVICE);
            CameraType cameraType = sharedPreferencesManager.getCameraSelection();
            String cameraId = getCameraId(cameraManager, cameraType);
            CameraCharacteristics characteristics = null;
            
            if (cameraId != null) {
                characteristics = cameraManager.getCameraCharacteristics(cameraId);
            }
            
            // Get target frame rate from settings
            int targetFrameRate = sharedPreferencesManager.getVideoFrameRate();
            
            // Log device info once for debugging
            DeviceHelper.logDeviceInfo();
            
            // Check if we need to use high-speed session for 60fps+ recording
            boolean isHighFrameRate = targetFrameRate >= 60;
            boolean useHighSpeedSession = false;
            
            // Continue with existing code...
            // Rest of the method stays the same

            // For high frame rates, evaluate if we should use high-speed session
            if (isHighFrameRate && characteristics != null) {
                // For Samsung devices, we ALWAYS use vendor keys over high-speed sessions for 60fps
                if (DeviceHelper.isSamsung()) {
                    Log.d(TAG, "Samsung device detected. Handling " + targetFrameRate + "fps for this device.");
                    showFrameRateToast(targetFrameRate);
                    
                    // Determine Samsung FPS compatibility status
                    SamsungFrameRateHelper.SamsungFpsStatus fpsStatus = SamsungFrameRateHelper.getDeviceFpsStatus();

                    if (fpsStatus == SamsungFrameRateHelper.SamsungFpsStatus.HIGH_SPEED_COMPATIBLE) {
                        // For SM-G990E (S21 FE Exynos) specifically, or other devices known to work with high-speed sessions
                        Log.d(TAG, "Device status is HIGH_SPEED_COMPATIBLE. Attempting constrained high-speed session for " + targetFrameRate + "fps.");
                        useHighSpeedSession = true;
                        createHighSpeedSession(surfaces, characteristics, targetFrameRate);
                    } else if (fpsStatus == SamsungFrameRateHelper.SamsungFpsStatus.REQUIRES_VENDOR_KEYS || fpsStatus == SamsungFrameRateHelper.SamsungFpsStatus.FULLY_COMPATIBLE || fpsStatus == SamsungFrameRateHelper.SamsungFpsStatus.UNKNOWN) {
                        // For other Samsung devices that use vendor keys in standard session, or unknown devices
                        Log.d(TAG, "Device status is REQUIRES_VENDOR_KEYS or FULLY_COMPATIBLE or UNKNOWN. Attempting standard session with Samsung vendor keys for " + targetFrameRate + "fps.");
                        useHighSpeedSession = false; // Ensure it's a standard session
                    createStandardSession(surfaces, targetFrameRate, characteristics);
                    } else if (fpsStatus == SamsungFrameRateHelper.SamsungFpsStatus.KNOWN_INCOMPATIBLE) {
                        // For known incompatible Samsung devices, do not attempt 60fps+
                        Log.e(TAG, "Device is KNOWN_INCOMPATIBLE with 60fps+. Blocking request.");
                        Toast.makeText(this, "60fps not supported on this device model.", Toast.LENGTH_LONG).show();
                        RecordingService.this.recordingState = RecordingState.NONE; // Reset state to NONE by direct assignment from outer class
                        return; // Do not proceed with recording
                    }
                    return; // Return after handling Samsung-specific logic
                } 
                // For Huawei devices, also prefer vendor keys
                else if (DeviceHelper.isHuawei()) {
                    Log.d(TAG, "Using Huawei-specific approach for high frame rates");
                    
                    // Show toast informing the user about experimental 60fps
                    showFrameRateToast(targetFrameRate);
                    
                    // Use standard session with Huawei vendor keys
                    useHighSpeedSession = false;
                }
                // For other devices, check if high-speed is supported
                else if (HighSpeedCaptureHelper.isHighSpeedSupported(characteristics, targetFrameRate)) {
                    Log.d(TAG, "High-speed session is supported for " + targetFrameRate + "fps");
                    useHighSpeedSession = true;
                    
                    // Show toast informing the user about experimental 60fps
                    showFrameRateToast(targetFrameRate);
                } else {
                    Log.d(TAG, "High-speed not supported for " + targetFrameRate + 
                           "fps, using standard session");
                           
                    // Show toast informing the user that high frame rate may not be fully supported
                    showFrameRateToast(targetFrameRate);
                }
            }
            
            // Create the appropriate type of session
            if (useHighSpeedSession) {
                // For high-speed sessions
                createHighSpeedSession(surfaces, characteristics, targetFrameRate);
            } else {
                // Create a standard session with appropriate frame rate settings
                createStandardSession(surfaces, targetFrameRate, characteristics);
            }
        } catch (CameraAccessException e) {
            Log.e(TAG, "createCameraPreviewSession: Camera Access Exception", e);
            stopRecording();
        } catch (IllegalStateException e) {
            Log.e(TAG, "createCameraPreviewSession: IllegalStateException", e);
            stopRecording();
        } catch (Exception e) {
            Log.e(TAG, "createCameraPreviewSession: Exception", e);
            stopRecording();
        }
    }


    private final CameraCaptureSession.StateCallback captureSessionCallback = new CameraCaptureSession.StateCallback() {
        @Override
        public void onConfigured(@NonNull CameraCaptureSession session) {
            if (isStopping || cameraDevice == null || recordingState == RecordingState.NONE) {
                Log.w(TAG, "onConfigured: Service is stopping, camera device is null, or recording state is NONE. Aborting.");
                return;
            }
            Log.d(TAG, "Standard capture session configured");
            captureSession = session;
            try {
                // Set auto control mode
                captureRequestBuilder.set(CaptureRequest.CONTROL_MODE, CaptureRequest.CONTROL_MODE_AUTO);
                // Set torch/flash mode
                captureRequestBuilder.set(CaptureRequest.FLASH_MODE, 
                    isRecordingTorchEnabled ? 
                        CaptureRequest.FLASH_MODE_TORCH : 
                        CaptureRequest.FLASH_MODE_OFF);
                // Defensive: check session state before using
                if (captureSession == null || cameraDevice == null || recordingState == RecordingState.NONE) {
                    Log.w(TAG, "onConfigured: Session or cameraDevice became null before setRepeatingRequest. Aborting.");
                    return;
                }
                // Start repeating request
                try {
                    session.setRepeatingRequest(captureRequestBuilder.build(), null, backgroundHandler);
                    Log.d(TAG, "Started repeating request for standard session");
                } catch (IllegalStateException ise) {
                    Log.e(TAG, "setRepeatingRequest failed: session likely closed", ise);
                    stopRecording();
                    return;
                }
                // Start the GL pipeline only after session is configured and repeating request is set
                if (glRecordingPipeline != null) {
                    glRecordingPipeline.startRecording();
                }
                // Handle recording state
                handleSessionConfigured();
            } catch (CameraAccessException e) {
                Log.e(TAG, "Error starting repeating request", e);
                stopRecording();
            }
        }
        
        @Override
        public void onConfigureFailed(@NonNull CameraCaptureSession session) {
            if (isStopping) return;
            Log.e(TAG, "Standard capture session configuration failed");
            stopRecording();
        }
        
        @Override
        public void onClosed(@NonNull CameraCaptureSession session) {
            if (isStopping) return;
            Log.d(TAG, "Capture session closed");
            
            if (session == captureSession) {
                captureSession = null;
            }
            
            if (isRolloverClosingOldSession) {
                Log.d(TAG, "Capture session closed as part of rollover");
                isRolloverClosingOldSession = false;
                proceedWithRolloverAfterOldSessionClosed();
            }
        }
    };

    /**
     * Callback for high-speed session state changes
     */
    private final CameraCaptureSession.StateCallback highSpeedSessionCallback = 
            new CameraCaptureSession.StateCallback() {
        
        @Override
        public void onConfigured(@NonNull CameraCaptureSession session) {
            if (isStopping || cameraDevice == null) {
                Log.e(TAG, "onConfigured: Service is stopping or camera closed before high-speed session configured");
                return;
            }
            
            try {
                Log.d(TAG, "High-speed session configured successfully");
                captureSession = session;
                
                // For high-speed sessions, we need to create a list of requests for burst
                CameraConstrainedHighSpeedCaptureSession highSpeedSession = 
                        (CameraConstrainedHighSpeedCaptureSession) session;
                        
                List<CaptureRequest> highSpeedRequests = 
                        highSpeedSession.createHighSpeedRequestList(captureRequestBuilder.build());
                        
                // Start repeating burst for high-speed recording
                highSpeedSession.setRepeatingBurst(highSpeedRequests, null, backgroundHandler);
                
                // Handle recording state
                handleSessionConfigured();
            } catch (CameraAccessException e) {
                Log.e(TAG, "Error setting up high-speed repeating burst", e);
                stopRecording();
            } catch (IllegalArgumentException | IllegalStateException e) {
                Log.e(TAG, "Error in high-speed session configuration", e);
                stopRecording();
            }
        }
        
        @Override
        public void onConfigureFailed(@NonNull CameraCaptureSession session) {
            if (isStopping) return;
            Log.e(TAG, "High-speed session configuration failed");
            
            try {
                // Can't get surfaces from the failed session, need to recreate them
                CameraManager cameraManager = (CameraManager) getSystemService(Context.CAMERA_SERVICE);
                CameraType cameraType = sharedPreferencesManager.getCameraSelection();
                String cameraId = getCameraId(cameraManager, cameraType);
                CameraCharacteristics characteristics = null;
                
                if (cameraId != null) {
                    characteristics = cameraManager.getCameraCharacteristics(cameraId);
                }
                
                int targetFrameRate = sharedPreferencesManager.getVideoFrameRate();
                
                // Recreate surfaces for standard session
                List<Surface> surfaces = new ArrayList<>();
                

                
                // Add preview surface if available
                if (previewSurface != null) {
                    surfaces.add(previewSurface);
                }
                
                // Create standard session as fallback
                if (!surfaces.isEmpty()) {
                    createStandardSession(surfaces, targetFrameRate, characteristics);
                } else {
                    Log.e(TAG, "Failed to create surfaces for fallback session");
                    stopRecording();
                }
            } catch (Exception e) {
                Log.e(TAG, "Failed to create fallback session after high-speed failure", e);
                stopRecording();
            }
        }
        
        @Override
        public void onClosed(@NonNull CameraCaptureSession session) {
            if (isStopping) return;
            // Handle session closure same as standard session
            if (captureSessionCallback != null) {
                captureSessionCallback.onClosed(session);
            }
        }
    };


<<<<<<< HEAD
=======
        if ("no_watermark".equals(watermarkOption)) {
            Log.d(TAG,"No watermark selected, using copy codec.");
            // Use -movflags +faststart potentially?
            ffmpegCommand = String.format("-i %s -codec copy -y %s", inputUriOrPath, outputUriOrPath); // -y overwrites
        } else {
            Log.d(TAG,"Applying watermark: " + watermarkOption);
            // Fetch watermark text and format it
            String fontPath = getFilesDir().getAbsolutePath() + "/ubuntu_regular.ttf"; // Ensure font exists
            // Enhanced logging: Check and log font file details
            File fontFile = new File(fontPath);
            if(!fontFile.exists()){ 
                Log.e(TAG,"FFMPEG ERROR: Font file missing at: "+fontPath); 
            } else {
                Log.i(TAG, "FFMPEG FONT: Found font file at " + fontPath + " (size: " + fontFile.length() + " bytes)");
            }
            String watermarkText;
            boolean isLocationEnabled = sharedPreferencesManager.isLocalisationEnabled();
            String locationText = isLocationEnabled ? getLocationData() : "";
            switch (watermarkOption) {
                case "timestamp": watermarkText = getCurrentTimestamp() + locationText; break;
                default: watermarkText = "Captured by FadCam - " + getCurrentTimestamp() + locationText; break;
            }
            watermarkText = convertArabicNumeralsToEnglish(watermarkText);
            String escapedWatermarkText = escapeFFmpegString(watermarkText);
            String escapedFontPath = escapeFFmpegPath(fontPath);

            int fontSize = getFontSizeBasedOnBitrate();
            String fontSizeStr = convertArabicNumeralsToEnglish(String.valueOf(fontSize));
            int frameRates = sharedPreferencesManager.getVideoFrameRate();
            int bitratesEstimated = getVideoBitrate();

            // ----- Fix Start for this method(processLatestVideoFileWithWatermark_codec_fix)-----
            // Retrieve the codec string for ffmpeg from the selected VideoCodec
            VideoCodec videoCodec = sharedPreferencesManager.getVideoCodec();
            String ffmpegCodec = videoCodec.getFfmpeg();
            // Build FFmpeg command carefully
            ffmpegCommand = String.format(
                    Locale.US, // Use US Locale for number formatting consistency
                    "-i %s -r %d -vf \"drawtext=text='%s':x=10:y=10:fontsize=%s:fontcolor=white:fontfile='%s':escape_text=0\" -q:v 0 -codec:v %s -b:v %d -codec:a copy -y %s",
                    inputUriOrPath,
                    frameRates,
                    escapedWatermarkText,
                    fontSizeStr,
                    escapedFontPath,
                    ffmpegCodec,
                    bitratesEstimated,
                    outputUriOrPath
            );
            // Enhanced logging: Log the full FFmpeg command for debugging
            Log.i(TAG, "FFMPEG COMMAND (legacy watermark): " + ffmpegCommand);
            // ----- Fix Ended for this method(processLatestVideoFileWithWatermark_codec_fix)-----
        }

        executeFFmpegCommand(ffmpegCommand, inputUriOrPath, outputUriOrPath); // Pass both input and potential failed SAF output path
    }
>>>>>>> 5e448f3b

    /**
     * Handles errors that occur during the preparation or execution of video processing.
     * Logs the error, shows a Toast, resets the processing flag, and attempts to clean up
     * the temporary input file associated with the failed process.
     *
     * @param errorMessage A description of the error that occurred.
     * @param internalTempInputPath The URI (as String) or absolute path of the temporary input file
     *                               that should be cleaned up because its processing failed. Can be null.
     */
    // Helper to handle storage setup errors consistently
    private void handleProcessingError(String errorMessage, @Nullable String internalTempInputPath) {
        Log.e(TAG, "Processing Error: " + errorMessage);
        Toast.makeText(this, "Error processing video recording", Toast.LENGTH_LONG).show();



        // If an input path/URI was provided, log attempt to clean it
        if (internalTempInputPath != null) {
            Log.d(TAG, "handleProcessingError: Original temp file to keep (maybe): " + internalTempInputPath);
            // We generally DO NOT delete the input temp file on processing errors,
            // as it might be the only copy left. We just log it.
            // CleanupTemporaryFile() call will be skipped if processing failed.
        } else {
            Log.w(TAG, "handleProcessingError called without specific input path reference.");
        }



        // Check if the service should stop now that processing has failed/stopped
        if (!isWorkingInProgress()) {
            Log.d(TAG,"handleProcessingError: No other work pending, stopping service.");
            stopSelf();
        }
    }

    // Use this primarily for file paths, maybe less critical for content:// URIs
    private String escapeFFmpegPath(String path) {
        if (path == null) return "";
        // For content URIs, usually best not to quote/escape unless specifically needed
        if (path.startsWith("content://")) {
            return path;
        } else {
            // Escape single quotes for shell safety when wrapping path in single quotes
            return "'" + path.replace("'", "'\\''") + "'";
        }
    }

<<<<<<< HEAD
=======
    // ----- Fix Start for this method(executeFFmpegCommand_full_rewrite)-----
    private void executeFFmpegCommand(String ffmpegCommand, final String inputUriOrPath, final String outputUriOrPath) {
        // Enhanced logging: Log the full FFmpeg command for debugging
        Log.i(TAG, "FFMPEG COMMAND (legacy flow): " + ffmpegCommand);
        // This method appears to be part of an older/alternative processing flow.
        // It is NOT the primary path for segment processing, which uses executeFFmpegAsync.
        // If this method were to be activated and manage an FFmpeg task,
        // it would need to increment ffmpegProcessingTaskCount before calling FFmpegKit.executeAsync,
        // and decrement it in the callback, similar to how executeFFmpegAsync works.

        // Example structure if it were to manage a task:
        // ffmpegProcessingTaskCount.incrementAndGet();
        // Log.d(TAG, "FFmpeg task count incremented via executeFFmpegCommand for: " + inputUriOrPath);

        FFmpegKit.executeAsync(ffmpegCommand, session -> {
            ReturnCode returnCode = session.getReturnCode();
            boolean success = ReturnCode.isSuccess(returnCode);
            Log.d(TAG, "FFmpeg session (via executeFFmpegCommand) finished - Success: " + success + ", RC: " + returnCode);

            if (success) {
                Log.i(TAG, "FFmpeg process successful (via executeFFmpegCommand). Output: " + outputUriOrPath);
                cleanupTemporaryFile(); // Delete the temp file (inputUriOrPath)

                // Optional: Update records UI / Media Scanner if needed
            } else {
                Log.e(TAG, "FFmpeg (via executeFFmpegCommand) failed! State: " + session.getState() + ", Return Code: " + returnCode);
                Log.e(TAG, "FFMPEG STDERR OUTPUT (legacy flow): \n" + session.getAllLogsAsString());
                Log.e(TAG, "FFMPEG FAILED COMMAND (legacy flow): " + ffmpegCommand);
                Toast.makeText(this, "Error processing video (via executeFFmpegCommand)", Toast.LENGTH_LONG).show();

                // Try to cleanup the FAILED output file if it was created via SAF
                if (outputUriOrPath != null && outputUriOrPath.startsWith("content://")) {
                    try {
                        DocumentFile failedOutput = DocumentFile.fromSingleUri(this, Uri.parse(outputUriOrPath));
                        if(failedOutput != null && failedOutput.exists() && failedOutput.delete()){
                            Log.d(TAG,"Deleted failed SAF output file (via executeFFmpegCommand): "+ outputUriOrPath);
                        } else {
                            Log.w(TAG, "Could not delete failed SAF output file (via executeFFmpegCommand): "+outputUriOrPath);
                        }
                    } catch (Exception e) {
                        // ----- Fix Start for this method(executeFFmpegCommand_fix_string_literal)-----
                        Log.e(TAG,"Error deleting failed SAF output (via executeFFmpegCommand)", e);
                        // ----- Fix Ended for this method(executeFFmpegCommand_fix_string_literal)-----
                    }
                }
                // IMPORTANT: DO NOT delete the input temp file if processing failed.
                currentRecordingFile = null;
                currentRecordingSafUri = null;
                currentRecordingDocFile = null;
            }

            // If this method (executeFFmpegCommand) were managing an FFmpeg task lifecycle:
            // int tasksLeft = ffmpegProcessingTaskCount.decrementAndGet();
            // Log.d(TAG, "FFmpeg task (via executeFFmpegCommand) finished. Count decremented to: " + tasksLeft);

            // Check if service can stop now
            if (!isWorkingInProgress()) {
                Log.d(TAG,"FFmpeg (via executeFFmpegCommand) finished and no other work pending, stopping service.");
                stopSelf();
            } else {
                Log.d(TAG,"FFmpeg (via executeFFmpegCommand) finished, but service might still be recording/working.");
            }
        });
    }
    // ----- Fix Ended for this method(executeFFmpegCommand_full_rewrite)-----
>>>>>>> 5e448f3b




    // Helper to handle storage setup errors consistently
    private void handleStorageError(String message) {
        Log.e(TAG, message);
        Toast.makeText(this, message + ", Using Internal.", Toast.LENGTH_LONG).show();
        sharedPreferencesManager.setStorageMode(SharedPreferencesManager.STORAGE_MODE_INTERNAL);
        sharedPreferencesManager.setCustomStorageUri(null);
        // Note: Do not call stopSelf here, let setupMediaRecorder fail naturally
    }
    // --- End Watermarking & Processing ---


    // --- Helper Methods ---
    private void setupSurfaceTexture(Intent intent) {
        Surface oldPreviewSurface = previewSurface; // Store old surface to check for changes
        
        if(intent != null) {
            previewSurface = intent.getParcelableExtra("SURFACE");
<<<<<<< HEAD
            Log.d(TAG, "Preview surface updated: " + (previewSurface != null && previewSurface.isValid()));
            
            // Check if we have surface dimensions
            int width = intent.getIntExtra("SURFACE_WIDTH", -1);
            int height = intent.getIntExtra("SURFACE_HEIGHT", -1);
            
            // Update the GL pipeline with the new dimensions if available
            if (width > 0 && height > 0 && glRecordingPipeline != null) {
                Log.d(TAG, "Updating GL pipeline with surface dimensions: " + width + "x" + height);
                glRecordingPipeline.updateSurfaceDimensions(width, height);
            }
=======
            
            // Check if we've lost a valid preview surface (app going to background)
            boolean validOldSurface = oldPreviewSurface != null && oldPreviewSurface.isValid();
            boolean validNewSurface = previewSurface != null && previewSurface.isValid();
            
            if (validOldSurface && !validNewSurface && isRecordingOrPaused()) {
                // We had a valid surface but now we don't
                // This is likely the app being backgrounded - create dummy surface to prevent green screen
                Log.d(TAG, "Surface lost while recording - creating dummy surface to prevent recording issues");
                createDummyBackgroundSurface();
            }
            
            Log.d(TAG, "Preview surface updated: " + validNewSurface);
>>>>>>> 5e448f3b
        }
    }




    private int getVideoBitrate() {
        int videoBitrate;
        if (sharedPreferencesManager.sharedPreferences.getBoolean("bitrate_mode_custom", false)) {
            videoBitrate = sharedPreferencesManager.sharedPreferences.getInt("bitrate_custom_value", 16000) * 1000; // stored as kbps, use bps
            Log.d(TAG, "[DEBUG] Using custom video bitrate: " + videoBitrate + " bps");
        } else {
            videoBitrate = Utils.estimateBitrate(sharedPreferencesManager.getCameraResolution(), sharedPreferencesManager.getVideoFrameRate());
            Log.d(TAG, "[DEBUG] Using default video bitrate: " + videoBitrate + " bps");
        }
        return videoBitrate;
    }


    private int getFontSizeBasedOnBitrate() {
        int fontSize;
        long videoBitrate = getVideoBitrate();
        if (videoBitrate <= 1_000_000) fontSize = 12; // <= 1 Mbps (Approx SD)
        else if (videoBitrate <= 5_000_000) fontSize = 16; // <= 5 Mbps (Approx HD)
        else if (videoBitrate <= 15_000_000) fontSize = 24; // <= 15 Mbps (Approx FHD)
        else fontSize = 30; // Higher bitrates (e.g., 4K)
        Log.d(TAG, "Determined Font Size: " + fontSize + " for bitrate " + videoBitrate);
        return fontSize;
    }


    private String getCurrentTimestamp() {
        SimpleDateFormat sdf = new SimpleDateFormat("dd/MMM/yyyy hh:mm:ss a", Locale.ENGLISH); // 12-hour format with AM/PM
        return convertArabicNumeralsToEnglish(sdf.format(new Date()));
    }


    private String convertArabicNumeralsToEnglish(String text) {
        if (text == null) return null;
        return text.replaceAll("٠", "0")
                .replaceAll("١", "1")
                .replaceAll("٢", "2")
                .replaceAll("٣", "3")
                .replaceAll("٤", "4")
                .replaceAll("٥", "5")
                .replaceAll("٦", "6")
                .replaceAll("٧", "7")
                .replaceAll("٨", "8")
                .replaceAll("٩", "9");
    }

    private String getLocationData() {
        if(locationHelper == null) {
            Log.w(TAG, "LocationHelper not initialized, cannot get location data.");
            return ""; // Return empty, not "Not available" to avoid user confusion
        }
        String locData = locationHelper.getLocationData();
        // Avoid adding "Location not available" to watermark, just add lat/lon if present
        return (locData != null && locData.contains("Lat=")) ? locData : "";
    }


    private String escapeFFmpegString(String text) {
        if (text == null) return "";
        return text
                .replace("\\", "\\\\") // Escape backslashes
                .replace(":", "\\:")  // Escape colons
                .replace("'", "")      // Remove single quotes entirely (safer than escaping)
                .replace("\"", "")     // Remove double quotes
                .replace("%", "%%"); // Escape percent signs
    }


    // --- End Helper Methods ---


    // --- Broadcasts ---
    private void broadcastOnRecordingStarted() {
        Intent broadcastIntent = new Intent(Constants.BROADCAST_ON_RECORDING_STARTED);
        broadcastIntent.putExtra(Constants.INTENT_EXTRA_RECORDING_START_TIME, recordingStartTime);
        broadcastIntent.putExtra(Constants.INTENT_EXTRA_RECORDING_STATE, recordingState);
        sendBroadcast(broadcastIntent);
        Log.d(TAG,"Broadcasted: BROADCAST_ON_RECORDING_STARTED");
    }
    private void broadcastOnRecordingResumed() {
        Intent broadcastIntent = new Intent(Constants.BROADCAST_ON_RECORDING_RESUMED);
        sendBroadcast(broadcastIntent);
        Log.d(TAG,"Broadcasted: BROADCAST_ON_RECORDING_RESUMED");
    }
    private void broadcastOnRecordingPaused() {
        Intent broadcastIntent = new Intent(Constants.BROADCAST_ON_RECORDING_PAUSED);
        sendBroadcast(broadcastIntent);
        Log.d(TAG,"Broadcasted: BROADCAST_ON_RECORDING_PAUSED");
    }
    private void broadcastOnRecordingStopped() {
        Intent broadcastIntent = new Intent(Constants.BROADCAST_ON_RECORDING_STOPPED);
        sendBroadcast(broadcastIntent);
        Log.d(TAG,"Broadcasted: BROADCAST_ON_RECORDING_STOPPED");
    }
    private void broadcastOnRecordingStateCallback() {
        Intent broadcastIntent = new Intent(Constants.BROADCAST_ON_RECORDING_STATE_CALLBACK);
        broadcastIntent.putExtra(Constants.INTENT_EXTRA_RECORDING_STATE, recordingState);
        sendBroadcast(broadcastIntent);
        Log.d(TAG,"Broadcasted: BROADCAST_ON_RECORDING_STATE_CALLBACK with state: "+recordingState);
    }
    // --- End Broadcasts ---


    // --- Notifications ---
    private void createNotificationChannel() {
        if (Build.VERSION.SDK_INT >= Build.VERSION_CODES.O) {
            // ----- Fix Start for this method(createNotificationChannel) -----
            // Get the custom channel name or use a generic name
            String channelName = sharedPreferencesManager.getNotificationChannelName();
            CharSequence name = (channelName != null) ? 
                channelName : 
                getString(R.string.notification_channel_recording, getString(R.string.app_name));
            
            // Use a generic description that doesn't reveal the app's purpose
            String description = getString(R.string.notification_channel_description);
            int importance = NotificationManager.IMPORTANCE_LOW; // Low importance to be less intrusive
            NotificationChannel channel = new NotificationChannel(CHANNEL_ID, name, importance);
            channel.setDescription(description);
            channel.setSound(null, null); // No sound
            channel.enableVibration(false); // No vibration
            // ----- Fix Ended for this method(createNotificationChannel) -----

            NotificationManager notificationManager = getSystemService(NotificationManager.class);
            if (notificationManager != null) {
                notificationManager.createNotificationChannel(channel);
                Log.d(TAG, "Notification channel created or updated.");
            } else {
                Log.e(TAG, "NotificationManager service not found.");
            }
        }
    }

    private void setupRecordingInProgressNotification() {
        // ----- Fix Start for this method(setupRecordingInProgressNotification) -----
        if (ActivityCompat.checkSelfPermission(this, android.Manifest.permission.POST_NOTIFICATIONS) != PackageManager.PERMISSION_GRANTED) {
            Log.w(TAG,"POST_NOTIFICATIONS permission not granted, skipping notification setup.");
            // If Android Tiramisu or higher, START_FOREGROUND without notification IS allowed if user denies permission
            if (Build.VERSION.SDK_INT >= Build.VERSION_CODES.TIRAMISU) {
                try {
                    startForeground(NOTIFICATION_ID, createBaseNotificationBuilder().build(), ServiceInfo.FOREGROUND_SERVICE_TYPE_CAMERA | ServiceInfo.FOREGROUND_SERVICE_TYPE_MICROPHONE);
                    Log.d(TAG,"Started foreground without notification permission (Tiramisu+).");
                    return;
                } catch (Exception e){
                    Log.e(TAG,"Error starting foreground on Tiramisu+ without permission",e);
                    stopSelf(); // Critical error if foreground fails
                    return;
                }
            } else {
                // On older versions, foreground service needs a notification, permission IS required
                Toast.makeText(this,"Notification permission needed", Toast.LENGTH_LONG).show();
                stopSelf(); // Cannot run foreground service properly
                return;
            }
        }

        // Get custom notification text if set
        String notificationText = sharedPreferencesManager.getNotificationText(false);
        boolean hideStopButton = sharedPreferencesManager.isNotificationStopButtonHidden();
        
        NotificationCompat.Builder builder = createBaseNotificationBuilder()
                .setContentText(notificationText != null ? notificationText : getString(R.string.notification_video_recording_progress_description));
        
        // Add stop action only if not hidden
        if (!hideStopButton) {
            builder.clearActions() // Remove previous actions
                  .addAction(new NotificationCompat.Action(
                        R.drawable.ic_stop,
                        getString(R.string.button_stop),
                        createStopRecordingIntent()));
        }

        startForeground(NOTIFICATION_ID, builder.build());
        Log.d(TAG, "Foreground notification updated for IN_PROGRESS.");
        // ----- Fix Ended for this method(setupRecordingInProgressNotification) -----
    }


    private void setupRecordingResumeNotification() { // Notification shown when PAUSED
        // ----- Fix Start for this method(setupRecordingResumeNotification) -----
        if (ActivityCompat.checkSelfPermission(this, android.Manifest.permission.POST_NOTIFICATIONS) != PackageManager.PERMISSION_GRANTED) {
            Log.w(TAG,"POST_NOTIFICATIONS permission not granted, skipping notification update.");
            return; // Don't crash if user denied permission after start
        }

        // Get custom notification text if set
        String notificationText = sharedPreferencesManager.getNotificationText(true);
        boolean hideStopButton = sharedPreferencesManager.isNotificationStopButtonHidden();
        
        NotificationCompat.Builder builder = createBaseNotificationBuilder()
                .setContentText(notificationText != null ? notificationText : getString(R.string.notification_video_recording_paused_description))
                .clearActions(); // Remove previous actions
        
        // Add resume action
        builder.addAction(new NotificationCompat.Action(
                R.drawable.ic_play, // Use Play icon for Resume action
                getString(R.string.button_resume),
                createResumeRecordingIntent()));
                
        // Add stop action only if not hidden
        if (!hideStopButton) {
            builder.addAction(new NotificationCompat.Action(
                    R.drawable.ic_stop,
                    getString(R.string.button_stop),
                    createStopRecordingIntent()));
        }

        NotificationManagerCompat notificationManager = NotificationManagerCompat.from(this);
        notificationManager.notify(NOTIFICATION_ID, builder.build()); // Just update existing notification
        Log.d(TAG, "Foreground notification updated for PAUSED.");
        // ----- Fix Ended for this method(setupRecordingResumeNotification) -----
    }


    private NotificationCompat.Builder createBaseNotificationBuilder() {
        // ----- Fix Start for this method(createBaseNotificationBuilder) -----
        // Get custom notification title if set
        String notificationTitle = sharedPreferencesManager.getNotificationTitle();
        String preset = sharedPreferencesManager.getNotificationPreset();
        
        NotificationCompat.Builder builder = new NotificationCompat.Builder(this, CHANNEL_ID)
                .setContentTitle(notificationTitle != null ? notificationTitle : getString(R.string.notification_video_recording))
                .setOngoing(true) // Makes it non-dismissible
                .setSilent(true) // Suppress sound/vibration defaults
                .setPriority(NotificationCompat.PRIORITY_LOW);
        
        // Choose appropriate icon based on notification preset
        int smallIconResId;
        switch (preset) {
            case SharedPreferencesManager.NOTIFICATION_PRESET_SYSTEM_UPDATE:
                smallIconResId = android.R.drawable.stat_sys_download;
                break;
            case SharedPreferencesManager.NOTIFICATION_PRESET_DOWNLOADING:
                smallIconResId = android.R.drawable.stat_sys_download;
                break;
            case SharedPreferencesManager.NOTIFICATION_PRESET_SYNCING:
                smallIconResId = android.R.drawable.stat_notify_sync;
                break;
            default:
                smallIconResId = R.drawable.ic_notification_icon;
                break;
        }
        
        builder.setSmallIcon(smallIconResId);
        
        // Set a generic content intent that doesn't reveal the app
        if (!SharedPreferencesManager.NOTIFICATION_PRESET_DEFAULT.equals(preset)) {
            // For non-default presets, use a blank PendingIntent that does nothing
            Intent emptyIntent = new Intent();
            PendingIntent emptyPendingIntent = PendingIntent.getActivity(this, 0, emptyIntent, 
                    PendingIntent.FLAG_UPDATE_CURRENT | PendingIntent.FLAG_IMMUTABLE);
            builder.setContentIntent(emptyPendingIntent);
        } else {
            // For default preset, use normal app opening intent
            builder.setContentIntent(createOpenAppIntent());
        }
                
        return builder;
        // ----- Fix Ended for this method(createBaseNotificationBuilder) -----
    }

    private void cancelNotification() {
        NotificationManagerCompat notificationManager = NotificationManagerCompat.from(this);
        notificationManager.cancel(NOTIFICATION_ID);
        Log.d(TAG,"Cancelled notification.");
    }


    private PendingIntent createOpenAppIntent() {
        Intent openAppIntent = new Intent(this, MainActivity.class);
        // Standard flags to bring existing task to front or start new
        openAppIntent.setFlags(Intent.FLAG_ACTIVITY_NEW_TASK | Intent.FLAG_ACTIVITY_CLEAR_TASK);
        // Use FLAG_IMMUTABLE for security best practices on newer Androids
        int flags = (Build.VERSION.SDK_INT >= Build.VERSION_CODES.M) ? PendingIntent.FLAG_UPDATE_CURRENT | PendingIntent.FLAG_IMMUTABLE : PendingIntent.FLAG_UPDATE_CURRENT;
        return PendingIntent.getActivity(this, 0, openAppIntent, flags);
    }

    private PendingIntent createStopRecordingIntent() {
        Intent stopIntent = new Intent(this, RecordingService.class);
        stopIntent.setAction(Constants.INTENT_ACTION_STOP_RECORDING);
        int flags = (Build.VERSION.SDK_INT >= Build.VERSION_CODES.M) ? PendingIntent.FLAG_UPDATE_CURRENT | PendingIntent.FLAG_IMMUTABLE : PendingIntent.FLAG_UPDATE_CURRENT;
        return PendingIntent.getService(this, 1, stopIntent, flags); // Use unique request code (1)
    }

    private PendingIntent createResumeRecordingIntent() {
        Intent resumeIntent = new Intent(this, RecordingService.class);
        resumeIntent.setAction(Constants.INTENT_ACTION_RESUME_RECORDING);
        // Make sure surface data isn't needed here - pass null if required or handle differently
        int flags = (Build.VERSION.SDK_INT >= Build.VERSION_CODES.M) ? PendingIntent.FLAG_UPDATE_CURRENT | PendingIntent.FLAG_IMMUTABLE : PendingIntent.FLAG_UPDATE_CURRENT;
        return PendingIntent.getService(this, 2, resumeIntent, flags); // Use unique request code (2)
    }

    // --- End Notifications ---

    // --- Toast Helpers ---
    private void showRecordingResumedToast() {
        Utils.showQuickToast(this, R.string.video_recording_resumed);
    }
    private void showRecordingInPausedToast() {
        Utils.showQuickToast(this, R.string.video_recording_paused);
    }
    // --- End Toast Helpers ---


    // --- Torch Logic ---

    // Re-introduce toggleRecordingTorch method
    private void toggleRecordingTorch() {
        if (captureRequestBuilder != null && captureSession != null && cameraDevice != null) {
            if (recordingState == RecordingState.IN_PROGRESS || recordingState == RecordingState.PAUSED) {
                try {
                    isRecordingTorchEnabled = !isRecordingTorchEnabled; // Toggle the state for the session
                    Log.d(TAG,"Toggling recording torch via CaptureRequest. New state: "+ isRecordingTorchEnabled);

                    captureRequestBuilder.set(CaptureRequest.FLASH_MODE,
                            isRecordingTorchEnabled ? CaptureRequest.FLASH_MODE_TORCH : CaptureRequest.FLASH_MODE_OFF);

                    // Apply the change by updating the repeating request
                    captureSession.setRepeatingRequest(captureRequestBuilder.build(), null, backgroundHandler);
                    Log.d(TAG, "Recording torch repeating request updated.");

                    // Broadcast state change TO THE UI so it can update its torch button
                    Intent intent = new Intent(Constants.BROADCAST_ON_TORCH_STATE_CHANGED);
                    intent.putExtra(Constants.INTENT_EXTRA_TORCH_STATE, isRecordingTorchEnabled);
                    sendBroadcast(intent);

                } catch (CameraAccessException e) {
                    Log.e(TAG, "Could not toggle recording torch via CaptureRequest: " + e.getMessage());
                    isRecordingTorchEnabled = !isRecordingTorchEnabled; // Revert state on error
                } catch(IllegalStateException e) {
                    Log.e(TAG,"Could not toggle recording torch via CaptureRequest - session/camera closed?", e);
                    isRecordingTorchEnabled = !isRecordingTorchEnabled; // Revert state on error
                }
            } else {
                Log.w(TAG, "Cannot toggle recording torch via CaptureRequest - not IN_PROGRESS or PAUSED. State: " + recordingState);
                // If not recording, HomeFragment should handle torch directly via CameraManager.setTorchMode()
            }
        } else {
            Log.w(TAG, "Cannot toggle recording torch via CaptureRequest - session, request builder, or camera device is null.");
        }
    }


    // --- Status Check ---
    public boolean isRecording() {
        return recordingState == RecordingState.IN_PROGRESS;
    }

    public boolean isPaused() {
        return recordingState == RecordingState.PAUSED;
    }

    /**
     * Combined helper to check if recording is active or paused
     */
    public boolean isRecordingOrPaused() {
        return isRecording() || isPaused() || recordingState == RecordingState.WAITING_FOR_CAMERA;
    }

    // Combined status check
    public boolean isWorkingInProgress() {

        // Only consider recording states (not FFmpeg processing) for determining if camera is busy
        // This allows new recordings to start while FFmpeg is still processing in the background
        return recordingState == RecordingState.IN_PROGRESS || 
               recordingState == RecordingState.PAUSED || 
               recordingState == RecordingState.STARTING;

    }
    
    /**
     * Check if the service should stay alive (either recording is in progress or FFmpeg is processing)
     * This is different from isWorkingInProgress() which only checks if recording is active
     */
    private boolean shouldServiceStayAlive() {
        return ffmpegProcessingTaskCount.get() > 0 || 
               recordingState == RecordingState.IN_PROGRESS || 
               recordingState == RecordingState.PAUSED || 
               recordingState == RecordingState.STARTING ||
               recordingState == RecordingState.WAITING_FOR_CAMERA;
    }

<<<<<<< HEAD
=======
    // ----- Fix Start for this class (RecordingService_video_splitting_listener_and_rollover) -----
    private final MediaRecorder.OnInfoListener mediaRecorderInfoListener = new MediaRecorder.OnInfoListener() {
        @Override
        public void onInfo(MediaRecorder mr, int what, int extra) {
            Log.d(TAG, "[OnInfoListener] what=" + what + ", extra=" + extra);
            try {
                if (what == 802 /* MEDIA_RECORDER_INFO_MAX_FILESIZE_APPROACHING */) {
                    Log.i(TAG, "[OnInfoListener] Max filesize approaching! Preparing next output file for seamless rollover.");
                    if (isVideoSplittingEnabled && videoSplitSizeBytes > 0 && !nextOutputFilePending) {
                        nextSegmentTempFile = createNextSegmentOutputFile();
                        if (SharedPreferencesManager.STORAGE_MODE_CUSTOM.equals(sharedPreferencesManager.getStorageMode())) {
                            // SAF mode: nextSegmentPfd is set in createNextSegmentOutputFile
                            if (nextSegmentPfd != null) {
                                if (Build.VERSION.SDK_INT >= Build.VERSION_CODES.O) {
                                    mediaRecorder.setNextOutputFile(nextSegmentPfd.getFileDescriptor());
                                    nextOutputFilePending = true;
                                    Log.d(TAG, "[OnInfoListener] setNextOutputFile (APPROACHING) called for SAF PFD.");
                                }
                } else {
                                Log.e(TAG, "[OnInfoListener] Failed to open nextSegmentPfd for SAF. Stopping recording.");
                                new Handler(Looper.getMainLooper()).post(() -> stopRecording());
                            }
                        } else {
                            // Internal storage mode
                            if (nextSegmentTempFile != null) {
                                if (Build.VERSION.SDK_INT >= Build.VERSION_CODES.O) {
                                    mediaRecorder.setNextOutputFile(nextSegmentTempFile);
                                    nextOutputFilePending = true;
                                    Log.d(TAG, "[OnInfoListener] setNextOutputFile (APPROACHING) called for internal file.");
                                }
                            } else {
                                Log.e(TAG, "[OnInfoListener] Failed to create next segment file for rollover (APPROACHING). Stopping recording.");
                                new Handler(Looper.getMainLooper()).post(() -> stopRecording());
                            }
                        }
                    }
                } else if (what == MediaRecorder.MEDIA_RECORDER_INFO_MAX_FILESIZE_REACHED) {
                    Log.i(TAG, "[OnInfoListener] Max filesize reached! Attempting setNextOutputFile rollover.");
                    if (isVideoSplittingEnabled && videoSplitSizeBytes > 0 && !nextOutputFilePending) {
                        nextSegmentTempFile = createNextSegmentOutputFile();
                        if (SharedPreferencesManager.STORAGE_MODE_CUSTOM.equals(sharedPreferencesManager.getStorageMode())) {
                            if (nextSegmentPfd != null) {
                                if (Build.VERSION.SDK_INT >= Build.VERSION_CODES.O) {
                                    mediaRecorder.setNextOutputFile(nextSegmentPfd.getFileDescriptor());
                                    nextOutputFilePending = true;
                                    Log.d(TAG, "[OnInfoListener] setNextOutputFile (REACHED) called for SAF PFD.");
                                }
                            } else {
                                Log.e(TAG, "[OnInfoListener] Failed to open nextSegmentPfd for SAF. Stopping recording.");
                                new Handler(Looper.getMainLooper()).post(() -> stopRecording());
                            }
                        } else {
                            if (nextSegmentTempFile != null) {
                                if (Build.VERSION.SDK_INT >= Build.VERSION_CODES.O) {
                                    mediaRecorder.setNextOutputFile(nextSegmentTempFile);
                                    nextOutputFilePending = true;
                                    Log.d(TAG, "[OnInfoListener] setNextOutputFile (REACHED) called for internal file.");
                                }
                            } else {
                                Log.e(TAG, "[OnInfoListener] Failed to create next segment file for rollover (REACHED). Stopping recording.");
                                new Handler(Looper.getMainLooper()).post(() -> stopRecording());
                            }
                        }
                    } else if (!isVideoSplittingEnabled || videoSplitSizeBytes <= 0) {
                        Log.w(TAG, "[OnInfoListener] Max filesize reached, but splitting not enabled/configured. Stopping recording.");
                        new Handler(Looper.getMainLooper()).post(() -> stopRecording());
                    }
                } else if (what == 803 /* MEDIA_RECORDER_INFO_NEXT_OUTPUT_FILE_STARTED */) {
                    Log.i(TAG, "[OnInfoListener] Next output file started. Advancing segment number and updating file tracking.");
                    // SAF: Close previous segment PFD
                    if (SharedPreferencesManager.STORAGE_MODE_CUSTOM.equals(sharedPreferencesManager.getStorageMode())) {
                        if (currentSegmentPfd != null) {
                            try { currentSegmentPfd.close(); } catch (Exception e) { Log.w(TAG, "Error closing previous segment PFD", e); }
                            currentSegmentPfd = nextSegmentPfd;
                            nextSegmentPfd = null;
                        }
                        // Queue the completed SAF segment for FFmpeg processing
                        if (currentRecordingDocFile != null && currentRecordingDocFile.exists() && currentRecordingDocFile.length() > 0) {
                            Log.d(TAG, "[OnInfoListener] Queuing completed SAF segment for FFmpeg: " + currentRecordingDocFile.getUri());
                            segmentProcessingQueue.add(currentRecordingDocFile);
                            processNextSegmentInQueue();
                        } else {
                            Log.w(TAG, "[OnInfoListener] Previous SAF segment missing or empty, skipping FFmpeg queue.");
                        }
                        // ----- Fix Start for this method(OnInfoListener_update_current_docfile_on_rollover) -----
                        // Update currentRecordingDocFile and currentRecordingSafUri to the new segment
                        currentRecordingDocFile = nextRecordingDocFile;
                        currentRecordingSafUri = (currentRecordingDocFile != null) ? currentRecordingDocFile.getUri() : null;
                        nextRecordingDocFile = null;
                        // ----- Fix Ended for this method(OnInfoListener_update_current_docfile_on_rollover) -----
                    } else {
                        // Internal storage mode
                        if (currentInternalTempFile != null && currentInternalTempFile.exists() && currentInternalTempFile.length() > 0) {
                            Log.i(TAG, "FFMPEG SEGMENT: Queuing completed segment for processing: " + 
                                 currentInternalTempFile.getAbsolutePath() + 
                                 " (Size: " + (currentInternalTempFile.length() / 1024 / 1024) + " MB)");
                            segmentProcessingQueue.add(currentInternalTempFile);
                            processNextSegmentInQueue();
                        } else {
                            Log.e(TAG, "FFMPEG ERROR: Previous segment file missing or empty, skipping FFmpeg queue.");
                        }
                    }
                    currentSegmentNumber++;
                    currentInternalTempFile = nextSegmentTempFile;
                    nextSegmentTempFile = null;
                    nextOutputFilePending = false; // Now it's safe to queue another next output file
                    Intent segmentIntent = new Intent(Constants.ACTION_RECORDING_SEGMENT_COMPLETE);
                    segmentIntent.putExtra(Constants.INTENT_EXTRA_FILE_URI, currentRecordingSafUri != null ? currentRecordingSafUri.toString() : (currentInternalTempFile != null ? Uri.fromFile(currentInternalTempFile).toString() : ""));
                    sendBroadcast(segmentIntent);
                    Log.d(TAG, "[OnInfoListener] Broadcasted segment complete for segment " + (currentSegmentNumber - 1));
                } else {
                    Log.d(TAG, "[OnInfoListener] Unhandled info event: what=" + what);
                }
            } catch (Exception e) {
                Log.e(TAG, "[OnInfoListener] Exception in OnInfoListener", e);
                new Handler(Looper.getMainLooper()).post(() -> stopRecording());
            }
        }
    };
>>>>>>> 5e448f3b

    private void handleSegmentRolloverInternal() {
        Log.i(TAG, "handleSegmentRolloverInternal: NO-OP with setNextOutputFile. All rollover handled in OnInfoListener.");
    }

    private void proceedWithRolloverAfterOldSessionClosed() {
        Log.i(TAG, "proceedWithRolloverAfterOldSessionClosed: NO-OP with setNextOutputFile. All rollover handled in OnInfoListener.");
    }


    /**
     * Copies the content of a SAF URI to a new temporary file in the app's external cache.
     * This is useful when FFmpeg processing needs a direct file path for an input that was originally a SAF URI.
     *
     * @param context The application context.
     * @param safUri The SAF URI of the file to copy.
     * @param originalFilename The desired filename for the temporary cached file (e.g., "temp_segment_001.mp4").
     * @return The File object of the created temporary cache file, or null if copying failed.
     */
    @Nullable
    private File copySafUriToTempCacheForProcessing(@NonNull Context context, @NonNull Uri safUri, @NonNull String originalFilename) {
        Log.d(TAG, "copySafUriToTempCacheForProcessing: Attempting to copy SAF URI " + safUri + " to cache with name " + originalFilename);
        File cacheDir = context.getExternalCacheDir();
        if (cacheDir == null) {
            Log.w(TAG, "copySafUriToTempCacheForProcessing: External cache dir null, using internal cache.");
            cacheDir = new File(context.getCacheDir(), "ffmpeg_saf_temp");
        } else {
            cacheDir = new File(cacheDir, "ffmpeg_saf_temp"); // Subdir in external cache
        }

        if (!cacheDir.exists() && !cacheDir.mkdirs()) {
            Log.e(TAG, "copySafUriToTempCacheForProcessing: Cannot create temp cache directory: " + cacheDir.getAbsolutePath());
            return null;
        }

        File tempCachedFile = new File(cacheDir, originalFilename);

        try (InputStream inputStream = context.getContentResolver().openInputStream(safUri);
             OutputStream outputStream = new FileOutputStream(tempCachedFile)) {

            if (inputStream == null) {
                Log.e(TAG, "copySafUriToTempCacheForProcessing: Failed to open InputStream for SAF URI: " + safUri);
                return null;
            }

            byte[] buffer = new byte[8192]; // 8KB buffer
            int bytesRead;
            long totalBytesCopied = 0;
            while ((bytesRead = inputStream.read(buffer)) != -1) {
                outputStream.write(buffer, 0, bytesRead);
                totalBytesCopied += bytesRead;
            }
            Log.i(TAG, "copySafUriToTempCacheForProcessing: Successfully copied " + totalBytesCopied + " bytes from SAF URI to temp cache file: " + tempCachedFile.getAbsolutePath());
            return tempCachedFile;

        } catch (IOException e) {
            Log.e(TAG, "copySafUriToTempCacheForProcessing: IOException while copying SAF URI to temp cache", e);
            if (tempCachedFile.exists() && !tempCachedFile.delete()) {
                Log.w(TAG, "copySafUriToTempCacheForProcessing: Failed to delete partially copied temp file: " + tempCachedFile.getName());
            }
            return null;
        } catch (SecurityException se) {
            Log.e(TAG, "copySafUriToTempCacheForProcessing: SecurityException, likely no permission for SAF URI: " + safUri, se);
            return null;
        }
    }

    private File createNextSegmentOutputFile(int nextSegmentNumber) {
        String storageMode = sharedPreferencesManager.getStorageMode();
        if (SharedPreferencesManager.STORAGE_MODE_CUSTOM.equals(storageMode)) {
            // SAF/DocumentFile mode
            String customUriString = sharedPreferencesManager.getCustomStorageUri();
            if (customUriString == null) {
                Log.e(TAG, "createNextSegmentOutputFile: Custom storage selected but URI is null");
                return null;
            }
            Uri treeUri = Uri.parse(customUriString);
            DocumentFile pickedDir = DocumentFile.fromTreeUri(this, treeUri);
            if (pickedDir == null || !pickedDir.canWrite()) {
                Log.e(TAG, "createNextSegmentOutputFile: Cannot write to selected custom directory");
                return null;
            }
            String timestamp = new SimpleDateFormat("yyyyMMdd_HHmmss", Locale.getDefault()).format(new Date());
            String segmentSuffix = String.format(Locale.US, "_%03d", nextSegmentNumber);
            String tempBaseFilename = "temp_" + timestamp + segmentSuffix + "." + Constants.RECORDING_FILE_EXTENSION;
            DocumentFile nextDocFile = pickedDir.createFile("video/" + Constants.RECORDING_FILE_EXTENSION, tempBaseFilename);
            if (nextDocFile == null || !nextDocFile.exists()) {
                Log.e(TAG, "createNextSegmentOutputFile: Failed to create DocumentFile in SAF: " + tempBaseFilename);
                return null;
            }
            try {
                // Open a ParcelFileDescriptor for the next segment (no longer tracked by nextSegmentPfd)
                ParcelFileDescriptor pfd = getContentResolver().openFileDescriptor(nextDocFile.getUri(), "w");
                if (pfd == null) {
                    Log.e(TAG, "createNextSegmentOutputFile: Failed to open ParcelFileDescriptor for next SAF URI: " + nextDocFile.getUri());
                    return null;
                }
                pfd.close(); // Immediately close, as the pipeline will open as needed
            } catch (Exception e) {
                Log.e(TAG, "createNextSegmentOutputFile: Exception opening PFD for next SAF URI", e);
                return null;
            }
            Log.i(TAG, "Next segment SAF file created: " + nextDocFile.getUri());
//            nextRecordingDocFile = nextDocFile;
            return null;
        } else {
            // Internal storage mode
            String timestamp = new SimpleDateFormat("yyyyMMdd_HHmmss", Locale.getDefault()).format(new Date());
            String segmentSuffix = String.format(Locale.US, "_%03d", nextSegmentNumber);
            String tempBaseFilename = "temp_" + timestamp + segmentSuffix + "." + Constants.RECORDING_FILE_EXTENSION;
            File cacheDir = getExternalCacheDir();
            if (cacheDir == null) {
                Log.w(TAG, "External cache dir null, using internal cache for temp file.");
                cacheDir = new File(getCacheDir(), "recording_temp");
            } else {
                cacheDir = new File(cacheDir, "recording_temp");
            }
            if (!cacheDir.exists() && !cacheDir.mkdirs()) {
                Log.e(TAG, "Cannot create temp cache directory: " + cacheDir.getAbsolutePath());
                Toast.makeText(this, "Error creating temp cache directory", Toast.LENGTH_LONG).show();
                return null;
            }
            File nextTempFile = new File(cacheDir, tempBaseFilename);
            Log.i(TAG, "Next segment temp file created: " + nextTempFile.getAbsolutePath());
            return nextTempFile;
        }
    }

    // Queue to hold completed segment files for FFmpeg processing
    private final ConcurrentLinkedQueue<Object> segmentProcessingQueue = new ConcurrentLinkedQueue<>();
    private boolean isSegmentProcessingActive = false;

    /**
     * Processes the next segment in the queue through FFmpeg, if not already processing.
     */
    private synchronized void processNextSegmentInQueue() {
        if (isSegmentProcessingActive) {
            Log.d(TAG, "processNextSegmentInQueue: Already processing a segment, will process next after current.");
            return;
        }
        Object nextSegment = segmentProcessingQueue.poll();
        if (nextSegment == null) {
            Log.d(TAG, "processNextSegmentInQueue: No segment in queue to process.");
            return;
        }
        isSegmentProcessingActive = true;
        if (nextSegment instanceof File) {
            Log.i(TAG, "processNextSegmentInQueue: Starting FFmpeg processing for: " + ((File) nextSegment).getAbsolutePath());
//            processAndMoveVideo((File) nextSegment, null);
        } else if (nextSegment instanceof DocumentFile) {
            Log.i(TAG, "processNextSegmentInQueue: Starting FFmpeg processing for SAF: " + ((DocumentFile) nextSegment).getUri());
            processAndMoveSafVideo((DocumentFile) nextSegment);
        } else {
            Log.e(TAG, "processNextSegmentInQueue: Unknown segment type: " + nextSegment.getClass().getName());
            isSegmentProcessingActive = false;
            processNextSegmentInQueue();
        }
    }


    private void processAndMoveSafVideo(@NonNull DocumentFile safDocFile) {
        // Copy SAF file to temp cache, then process as normal
        File tempCacheFile = copySafUriToTempCacheForProcessing(getApplicationContext(), safDocFile.getUri(), safDocFile.getName());
        if (tempCacheFile != null && tempCacheFile.exists()) {
//            processAndMoveVideo(tempCacheFile, safDocFile.getUri());
        } else {
            Log.e(TAG, "processAndMoveSafVideo: Failed to copy SAF file to temp cache for processing: " + safDocFile.getUri());
            isSegmentProcessingActive = false;
            processNextSegmentInQueue();
        }
    }

    // Helper to check if a wired mic is connected
    private boolean isWiredMicConnected() {
        AudioManager audioManager = (AudioManager) getSystemService(Context.AUDIO_SERVICE);
        if (Build.VERSION.SDK_INT >= Build.VERSION_CODES.M) {
            AudioDeviceInfo[] devices = audioManager.getDevices(AudioManager.GET_DEVICES_INPUTS);
            for (AudioDeviceInfo device : devices) {
                if (device.getType() == AudioDeviceInfo.TYPE_WIRED_HEADSET ||
                    device.getType() == AudioDeviceInfo.TYPE_WIRED_HEADPHONES ||
                    device.getType() == AudioDeviceInfo.TYPE_USB_DEVICE ||
                    device.getType() == AudioDeviceInfo.TYPE_USB_HEADSET) {
                    return true;
                }
            }
        } else {
            Intent intent = registerReceiver(null, new IntentFilter(Intent.ACTION_HEADSET_PLUG));
            return intent != null && intent.getIntExtra("state", 0) == 1;
        }
        return false;
    }


    /**
     * Sets the camera resource releasing state and schedules it to be available again after a cooldown period.
     * Also broadcasts the availability state change to the UI components.
     * 
     * @param releasing True if camera resources are being released, false otherwise
     */
    private void setCameraResourcesReleasing(boolean releasing) {
        isCameraResourceReleasing = releasing;
        Log.d(TAG, "Camera resources releasing state set to: " + releasing);
        
        // Broadcast the current availability state
        broadcastCameraResourceAvailability(!releasing);
        
        // If we're releasing resources, schedule them to become available after a cooldown
        if (releasing) {
            mainHandler.postDelayed(() -> {
                isCameraResourceReleasing = false;
                Log.d(TAG, "Camera resource cooldown ended, resources available now");
                
                // Broadcast that camera resources are available again
                broadcastCameraResourceAvailability(true);
            }, Constants.CAMERA_RESOURCE_COOLDOWN_MS);
        }
    }
    
    /**
     * Broadcasts the camera resource availability state to UI components
     * 
     * @param available True if camera resources are available for a new recording
     */
    private void broadcastCameraResourceAvailability(boolean available) {
        Intent availabilityIntent = new Intent(Constants.ACTION_CAMERA_RESOURCE_AVAILABILITY);
        availabilityIntent.putExtra(Constants.EXTRA_CAMERA_RESOURCES_AVAILABLE, available);
        sendBroadcast(availabilityIntent);
        Log.d(TAG, "Broadcasted camera resource availability: " + available);
    }


    /**
     * Helper method to verify if location metadata was successfully embedded in a video file
     * This method will add logs that you can filter for "METADATA_CHECK" to trace the issue
     * @param videoFilePath Path to the final processed video file
     */
    private void verifyLocationMetadata(String videoFilePath) {
        if (videoFilePath == null) {
            Log.e(TAG, "METADATA_CHECK: Video file path is null");
            return;
        }
        
        Log.d(TAG, "METADATA_CHECK: Checking for location metadata in " + videoFilePath);
        
        try {
            MediaMetadataRetriever retriever = new MediaMetadataRetriever();
            retriever.setDataSource(videoFilePath);
            
            // Get location data
            String locationString = retriever.extractMetadata(MediaMetadataRetriever.METADATA_KEY_LOCATION);
            
            if (locationString != null && !locationString.isEmpty()) {
                Log.d(TAG, "METADATA_CHECK: Found location data in video: " + locationString);
            } else {
                Log.e(TAG, "METADATA_CHECK: No location metadata found in processed video!");
                Log.e(TAG, "METADATA_CHECK: This suggests the metadata was lost during processing");
            }
            
            // Check a few other metadata fields to see if any metadata is preserved
            String duration = retriever.extractMetadata(MediaMetadataRetriever.METADATA_KEY_DURATION);
            String width = retriever.extractMetadata(MediaMetadataRetriever.METADATA_KEY_VIDEO_WIDTH);
            String height = retriever.extractMetadata(MediaMetadataRetriever.METADATA_KEY_VIDEO_HEIGHT);
            
            Log.d(TAG, "METADATA_CHECK: Other metadata - Duration: " + duration + 
                  ", Resolution: " + width + "x" + height);
            
            retriever.release();
        } catch (Exception e) {
            Log.e(TAG, "METADATA_CHECK: Error checking metadata", e);
        }
    }


    /**
     * Reinitializes location helpers based on current preference settings
     * Called when location settings are changed while the service is running
     */
    private void reinitializeLocationHelpers() {
        reinitializeLocationHelpers(false);
    }

    /**
     * Reinitializes location helpers based on current preference settings
     * @param forceInit Force reinitialization even if settings haven't changed
     */
    private void reinitializeLocationHelpers(boolean forceInit) {
        Log.d(TAG, "==== Reinitializing Location Helpers ====");
        Log.d(TAG, "Current preferences: location=" + sharedPreferencesManager.isLocalisationEnabled() + 
               ", embedding=" + sharedPreferencesManager.isLocationEmbeddingEnabled());
        
        // Handle LocationHelper for watermark
        boolean locationEnabled = sharedPreferencesManager.isLocalisationEnabled();
        if (locationEnabled) {
            if (locationHelper == null || forceInit) {
                try {
                    // Clean up existing helper if needed
                    if (locationHelper != null) {
                        locationHelper.stopLocationUpdates();
                    }
                    
                    locationHelper = new LocationHelper(this);
                    Log.d(TAG, "Created new LocationHelper for watermark");
                } catch (Exception e) {
                    Log.e(TAG, "Error initializing LocationHelper", e);
                }
            } else {
                Log.d(TAG, "LocationHelper already exists, no need to recreate");
            }
        } else {
            if (locationHelper != null) {
                try {
                    locationHelper.stopLocationUpdates();
                    Log.d(TAG, "Stopped existing LocationHelper");
                    locationHelper = null;
                } catch (Exception e) {
                    Log.e(TAG, "Error stopping LocationHelper", e);
                }
            }
        }
        
        // Handle GeotagHelper for metadata embedding
        boolean embeddingEnabled = sharedPreferencesManager.isLocationEmbeddingEnabled();
        if (embeddingEnabled) {
            boolean needsNewHelper = geotagHelper == null || forceInit;
            
            if (needsNewHelper) {
                try {
                    // Clean up existing helper if needed
                    if (geotagHelper != null) {
                        geotagHelper.stopUpdates();
                    }
                    
                    // Create new helper
                    geotagHelper = new GeotagHelper(this);
                    boolean started = geotagHelper.startUpdates();
                    Log.d(TAG, "Created new GeotagHelper for metadata embedding. Updates started: " + started);
                } catch (Exception e) {
                    Log.e(TAG, "Error initializing GeotagHelper", e);
                }
            } else {
                Log.d(TAG, "GeotagHelper already exists, ensuring updates are started");
                // Make sure updates are started even if helper exists
                try {
                    boolean started = geotagHelper.startUpdates();
                    Log.d(TAG, "Ensured GeotagHelper updates are active: " + started);
                } catch (Exception e) {
                    Log.e(TAG, "Error starting GeotagHelper updates", e);
                }
            }
            

        } else {
            if (geotagHelper != null) {
                try {
                    geotagHelper.stopUpdates();
                    Log.d(TAG, "Stopped existing GeotagHelper");
                    geotagHelper = null;
                } catch (Exception e) {
                    Log.e(TAG, "Error stopping GeotagHelper", e);
                }
            }
        }
        
        Log.d(TAG, "==== Location Helpers Reinitialization Complete ====");
    }


    /**
     * Creates a high-speed constrained capture session for 60fps+ recording
     */
    private void createHighSpeedSession(List<Surface> surfaces, CameraCharacteristics characteristics, 
                                       int targetFrameRate) {
        try {
            // For high-speed recording, we need a constrained high-speed capture session
            Log.d(TAG, "Creating constrained high-speed session for " + targetFrameRate + "fps");
            
            // Get the best size for high-speed recording
            Size highSpeedSize = HighSpeedCaptureHelper.getBestHighSpeedSize(
                    characteristics, targetFrameRate, 0, 0);
                    
            if (highSpeedSize == null) {
                Log.d(TAG, "No suitable high-speed size found");
                // Fallback to standard session
                createStandardSession(surfaces, targetFrameRate, characteristics);
                return;
            }
            
            // Configure a builder for high-speed recording
            captureRequestBuilder = HighSpeedCaptureHelper.configureHighSpeedRequestBuilder(
                    cameraDevice, null, targetFrameRate, characteristics);
                    
            if (captureRequestBuilder == null) {
                Log.d(TAG, "Failed to create high-speed request builder");
                // Fallback to standard session
                createStandardSession(surfaces, targetFrameRate, characteristics);
                return;
            }
            
            // Add surfaces as targets
            for (Surface surface : surfaces) {
                captureRequestBuilder.addTarget(surface);
            }
            
            // Set torch mode if enabled
            if (isRecordingTorchEnabled) {
                captureRequestBuilder.set(CaptureRequest.FLASH_MODE, CaptureRequest.FLASH_MODE_TORCH);
            } else {
                captureRequestBuilder.set(CaptureRequest.FLASH_MODE, CaptureRequest.FLASH_MODE_OFF);
            }
            
            // Create the constrained high-speed session
            cameraDevice.createConstrainedHighSpeedCaptureSession(
                    surfaces, 
                    highSpeedSessionCallback, 
                    backgroundHandler);
                    
            Log.d(TAG, "Requested constrained high-speed capture session creation");
        } catch (Exception e) {
            Log.e(TAG, "Failed to create high-speed session", e);
            // Fallback to standard session
            try {
                createStandardSession(surfaces, targetFrameRate, characteristics);
            } catch (Exception e2) {
                Log.e(TAG, "Failed to create fallback standard session", e2);
                stopRecording();
            }
        }
    }

    /**
     * Fallback to create a standard session with the best possible frame rate settings
     */
    private void createStandardSession(List<Surface> surfaces, int targetFrameRate, 
                                     CameraCharacteristics characteristics) {
        try {
            Log.d(TAG, "Creating standard session with optimized frame rate settings");
            
            // Create standard request builder
            captureRequestBuilder = cameraDevice.createCaptureRequest(CameraDevice.TEMPLATE_RECORD);
            
            // Add surfaces as targets
            for (Surface surface : surfaces) {
                captureRequestBuilder.addTarget(surface);
            }
            
            // Apply frame rate settings
            applyFrameRateSettings(captureRequestBuilder, targetFrameRate, characteristics);
            
            // Set torch mode if enabled
            if (isRecordingTorchEnabled) {
                captureRequestBuilder.set(CaptureRequest.FLASH_MODE, CaptureRequest.FLASH_MODE_TORCH);
            } else {
                captureRequestBuilder.set(CaptureRequest.FLASH_MODE, CaptureRequest.FLASH_MODE_OFF);
            }
            
            // Create the session
            cameraDevice.createCaptureSession(surfaces, captureSessionCallback, backgroundHandler);
        } catch (Exception e) {
            Log.e(TAG, "Failed to create standard session", e);
            stopRecording();
        }
    }

    /**
     * Apply appropriate frame rate settings based on device type
     */
    private void applyFrameRateSettings(CaptureRequest.Builder builder, int targetFrameRate, 
                                      CameraCharacteristics characteristics) {
        // Apply standard AE target FPS range
        builder.set(CaptureRequest.CONTROL_AE_TARGET_FPS_RANGE, new android.util.Range<>(targetFrameRate, targetFrameRate));
        Log.d(TAG, "Set CONTROL_AE_TARGET_FPS_RANGE to [" + targetFrameRate + "," + targetFrameRate + "]");

        // Apply Samsung-specific keys if applicable
        if (DeviceHelper.isSamsung()) {
            SamsungFrameRateHelper.applyFrameRateSettings(builder, targetFrameRate);
        }

        // Apply Huawei-specific keys if applicable
        if (DeviceHelper.isHuawei() && targetFrameRate >= 60) {
            HuaweiFrameRateHelper.applyFrameRateSettings(builder, targetFrameRate);
        }
    }

    /**
     * Previously showed toast messages for high frame rates
     * Now just logs the message as warnings are shown permanently in the settings UI
     */
    private void showFrameRateToast(int frameRate) {
        // Frame rate warnings are now shown permanently in the settings UI
        // This method is kept to avoid refactoring all callers
        
        if (frameRate >= 60) {
            // Just log the high frame rate usage
            if (DeviceHelper.isSamsung()) {
                Log.d(TAG, "Using experimental " + frameRate + "fps mode for Samsung");
            } else if (DeviceHelper.isHuawei()) {
                Log.d(TAG, "Using experimental " + frameRate + "fps mode for Huawei");
            } else {
                Log.d(TAG, "Using experimental " + frameRate + "fps mode");
            }
        }
    }

    /**
     * Helper method to get the proper camera ID based on camera type
     */
    private String getCameraId(CameraManager cameraManager, CameraType cameraType) {
        if (cameraManager == null) return null;
        
        try {
            if (cameraType == CameraType.BACK) {
                // For back camera, use the selected back camera ID
                return sharedPreferencesManager.getSelectedBackCameraId();
            } else {
                // For front camera, find the first front-facing camera
                String[] cameraIds = cameraManager.getCameraIdList();
                for (String id : cameraIds) {
                    CameraCharacteristics chars = cameraManager.getCameraCharacteristics(id);
                    Integer facing = chars.get(CameraCharacteristics.LENS_FACING);
                    if (facing != null && facing == CameraCharacteristics.LENS_FACING_FRONT) {
                        return id;
                    }
                }
            }
        } catch (Exception e) {
            Log.e(TAG, "Error finding camera ID", e);
        }
        
        return null;
    }

    /**
     * Handle common tasks after any session is configured
     */
    private void handleSessionConfigured() {
        // Handle recording states
        if (recordingState == RecordingState.STARTING) {
            try {
                // Start the MediaRecorder
//                mediaRecorder.start();
                recordingState = RecordingState.IN_PROGRESS;
                

                // Use SystemClock.elapsedRealtime() instead of System.currentTimeMillis() for consistency with HomeFragment
                recordingStartTime = SystemClock.elapsedRealtime();
                Log.d(TAG, "Recording started with recordingStartTime=" + recordingStartTime);

                
                // Setup notification
                setupRecordingInProgressNotification();
                
                // Broadcast that recording has started
                broadcastOnRecordingStarted();
                
                Log.d(TAG, "Recording started successfully");
            } catch (Exception e) {
                Log.e(TAG, "Failed to start recording", e);
                stopRecording();
            }
        } else if (recordingState == RecordingState.IN_PROGRESS) {
            // This typically means the session was reconfigured
            Log.d(TAG, "Session reconfigured while recording is in progress");
            setupRecordingInProgressNotification();
        } else if (recordingState == RecordingState.PAUSED) {
            // Handle paused state
            Log.d(TAG, "Session configured while in PAUSED state");
            setupRecordingResumeNotification();
        }
    }

<<<<<<< HEAD
    // Add these fields to RecordingService class
    private GLRecordingPipeline glRecordingPipeline;
    private WatermarkInfoProvider watermarkInfoProvider;

    // Add this helper method for OpenGL pipeline direct output
    private File getFinalOutputFile() {
        String timestamp = new SimpleDateFormat("yyyyMMdd_HHmmss", Locale.getDefault()).format(new Date());
        String segmentSuffix = ""; // No segment number for the initial file
        String baseFilename = Constants.RECORDING_DIRECTORY + "_" + timestamp + segmentSuffix + "." + Constants.RECORDING_FILE_EXTENSION;
        File videoDir = new File(getExternalFilesDir(null), Constants.RECORDING_DIRECTORY);
        if (!videoDir.exists() && !videoDir.mkdirs()) {
            Log.e(TAG, "Cannot create internal recording directory: " + videoDir.getAbsolutePath());
            Toast.makeText(this, "Error creating internal storage directory", Toast.LENGTH_LONG).show();
            return null;
        }
        return new File(videoDir, baseFilename);
    }


    // Inner class for OpenGL pipeline segment callback
    private class GLSegmentCallback implements com.fadcam.opengl.GLRecordingPipeline.SegmentCallback {
        @Override
        public void onSegmentRollover(int nextSegmentNumber) {
            String storageMode = sharedPreferencesManager.getStorageMode();
            if (SharedPreferencesManager.STORAGE_MODE_CUSTOM.equals(storageMode)) {
                // SAF: create new file and open new ParcelFileDescriptor
                String customUriString = sharedPreferencesManager.getCustomStorageUri();
                if (customUriString == null) {
                    Log.e(TAG, "Segment rollover: Custom storage selected but URI is null");
                    stopRecording();
                    return;
                }
                Uri treeUri = Uri.parse(customUriString);
                androidx.documentfile.provider.DocumentFile pickedDir = androidx.documentfile.provider.DocumentFile.fromTreeUri(RecordingService.this, treeUri);
                if (pickedDir == null || !pickedDir.canWrite()) {
                    Log.e(TAG, "Segment rollover: Cannot write to selected custom directory");
                    stopRecording();
                    return;
                }
                String timestamp = new SimpleDateFormat("yyyyMMdd_HHmmss", Locale.getDefault()).format(new Date());
                String segmentSuffix = String.format(Locale.US, "_%03d", nextSegmentNumber);
                String baseFilename = Constants.RECORDING_DIRECTORY + "_" + timestamp + segmentSuffix + ".mp4";
                androidx.documentfile.provider.DocumentFile videoFile = pickedDir.createFile("video/mp4", baseFilename);
                if (videoFile == null) {
                    Log.e(TAG, "Segment rollover: Failed to create SAF file");
                    stopRecording();
                    return;
                }
                Uri safUri = videoFile.getUri();
                try (ParcelFileDescriptor pfd = getContentResolver().openFileDescriptor(safUri, "w")) {
                    if (pfd == null) {
                        Log.e(TAG, "Segment rollover: Failed to open ParcelFileDescriptor for SAF URI");
                        stopRecording();
                        return;
                    }
                    if (glRecordingPipeline != null) {
                        glRecordingPipeline.setNextOutput(null, pfd.getFileDescriptor());
                    }
                } catch (Exception e) {
                    Log.e(TAG, "Segment rollover: Exception opening PFD for SAF URI", e);
                    stopRecording();
                }
            } else {
                // Internal: use createNextSegmentOutputFile()
                File nextFile = createNextSegmentOutputFile(nextSegmentNumber);
                if (nextFile == null) {
                    Log.e(TAG, "Segment rollover: Failed to create next segment file");
                    stopRecording();
                    return;
                }
                if (glRecordingPipeline != null) {
                    glRecordingPipeline.setNextOutput(nextFile.getAbsolutePath(), null);
                }
            }
        }
    }

    // Update startRecording to use new GLRecordingPipeline constructor
    private void startRecording() {
        Log.d(TAG, "startRecording: beginning recording setup");
        if (recordingState != RecordingState.STARTING) {
            Log.e(TAG, "startRecording was called but state is " + recordingState + ", expected STARTING");
            return;
        }
        createNotificationChannel();

        if (sharedPreferencesManager.isLocationEmbeddingEnabled()) {
            new Thread(() -> {
                try {
                    if (geotagHelper == null) geotagHelper = new GeotagHelper(this);
                    geotagHelper.startUpdates();
                    Thread.sleep(800);
                } catch (Exception e) { Log.e(TAG, "Error initializing GeotagHelper", e); }
            }).start();
        }

        try {
            if (ActivityCompat.checkSelfPermission(this, Manifest.permission.CAMERA) != PackageManager.PERMISSION_GRANTED ||
                ActivityCompat.checkSelfPermission(this, Manifest.permission.RECORD_AUDIO) != PackageManager.PERMISSION_GRANTED) {
                Log.e(TAG,"Permissions missing, cannot start recording.");
                Toast.makeText(this,"Permissions required for recording", Toast.LENGTH_LONG).show();
                recordingState = RecordingState.NONE;
                sharedPreferencesManager.setRecordingInProgress(false);
                stopSelf();
                return;
            }

            if (recordingWakeLock != null && !recordingWakeLock.isHeld()) recordingWakeLock.acquire();

            watermarkInfoProvider = new WatermarkInfoProvider() {
                @Override
                public String getWatermarkText() {
                    String watermarkOption = sharedPreferencesManager.getWatermarkOption();
                    String locationText = sharedPreferencesManager.isLocalisationEnabled() ? getLocationData() : "";
                    switch (watermarkOption) {
                        case "timestamp_fadcam":
                            return "Captured by FadCam - " + getCurrentTimestamp() + locationText;
                        case "timestamp":
                            return getCurrentTimestamp() + locationText;
                        case "no_watermark":
                            return "";
                        default:
                            return "Captured by FadCam - " + getCurrentTimestamp() + locationText;
                    }
                }
            };

            Size resolution = sharedPreferencesManager.getCameraResolution();
            String orientation = sharedPreferencesManager.getVideoOrientation();
            int videoWidth = resolution.getWidth();
            int videoHeight = resolution.getHeight();

            // Get sensor orientation
            CameraManager cameraManager = (CameraManager) getSystemService(Context.CAMERA_SERVICE);
            CameraType cameraType = sharedPreferencesManager.getCameraSelection();
            String cameraId = getCameraId(cameraManager, cameraType);
            int sensorOrientation = 0;
            if (cameraId != null) {
                try {
                    CameraCharacteristics characteristics = cameraManager.getCameraCharacteristics(cameraId);
                    Integer so = characteristics.get(CameraCharacteristics.SENSOR_ORIENTATION);
                    if (so != null) sensorOrientation = so;
                } catch (Exception e) {
                    Log.e(TAG, "Error getting sensor orientation", e);
                }
            }
            int videoBitrate = getVideoBitrate();
            int videoFramerate = sharedPreferencesManager.getVideoFrameRate();
            long splitSizeBytes = sharedPreferencesManager.getVideoSplitSizeBytes();
            int initialSegmentNumber = 1;
            GLSegmentCallback segmentCallback = new GLSegmentCallback();
            
            Log.d(TAG, "Creating GLRecordingPipeline with: " +
                  "width=" + videoWidth + ", height=" + videoHeight + 
                  ", bitrate=" + videoBitrate + ", framerate=" + videoFramerate +
                  ", orientation=" + orientation + ", sensorOrientation=" + sensorOrientation);
            
            String storageMode = sharedPreferencesManager.getStorageMode();
            if (SharedPreferencesManager.STORAGE_MODE_CUSTOM.equals(storageMode)) {
                String customUriString = sharedPreferencesManager.getCustomStorageUri();
                if (customUriString == null) {
                    Log.e(TAG, "Failed to open ParcelFileDescriptor for SAF URI");
                    Toast.makeText(this, "Failed to open file for writing", Toast.LENGTH_LONG).show();
                    stopSelf();
                    return;
                }
                Uri treeUri = Uri.parse(customUriString);
                androidx.documentfile.provider.DocumentFile pickedDir = androidx.documentfile.provider.DocumentFile.fromTreeUri(this, treeUri);
                if (pickedDir == null || !pickedDir.canWrite()) {
                    Log.e(TAG, "Cannot write to selected custom directory");
                    Toast.makeText(this, "Cannot write to selected custom directory", Toast.LENGTH_LONG).show();
                    stopSelf();
                    return;
                }
                String timestamp = new SimpleDateFormat("yyyyMMdd_HHmmss", Locale.getDefault()).format(new Date());
                String baseFilename = Constants.RECORDING_DIRECTORY + "_" + timestamp + ".mp4";
                androidx.documentfile.provider.DocumentFile videoFile = pickedDir.createFile("video/mp4", baseFilename);
                if (videoFile == null) {
                    Log.e(TAG, "Failed to create SAF file");
                    Toast.makeText(this, "Failed to create file for writing", Toast.LENGTH_LONG).show();
                    stopSelf();
                    return;
                }
                Uri safUri = videoFile.getUri();
                try (ParcelFileDescriptor pfd = getContentResolver().openFileDescriptor(safUri, "w")) {
                    if (pfd == null) {
                        Log.e(TAG, "Failed to open ParcelFileDescriptor for SAF URI");
                        Toast.makeText(this, "Failed to open file for writing", Toast.LENGTH_LONG).show();
                        stopSelf();
                        return;
                    }
                    Log.d(TAG, "Creating GLRecordingPipeline with SAF file descriptor");
                    glRecordingPipeline = new com.fadcam.opengl.GLRecordingPipeline(this, watermarkInfoProvider, videoWidth, videoHeight, videoFramerate, pfd.getFileDescriptor(), splitSizeBytes, initialSegmentNumber, segmentCallback, previewSurface, orientation, sensorOrientation);
                } catch (Exception e) {
                    Log.e(TAG, "Exception opening PFD for SAF URI", e);
                    Toast.makeText(this, "Failed to open file for writing", Toast.LENGTH_LONG).show();
                    stopSelf();
                    return;
                }
            } else {
                File outputFile = getFinalOutputFile();
                Log.d(TAG, "Creating GLRecordingPipeline with internal file: " + outputFile.getAbsolutePath());
                glRecordingPipeline = new com.fadcam.opengl.GLRecordingPipeline(this, watermarkInfoProvider, videoWidth, videoHeight, videoFramerate, outputFile.getAbsolutePath(), splitSizeBytes, initialSegmentNumber, segmentCallback, previewSurface, orientation, sensorOrientation);
            }
            
            Log.d(TAG, "Preparing GLRecordingPipeline surfaces");
            glRecordingPipeline.prepareSurfaces();
            
            Log.d(TAG, "Creating camera preview session");
            createCameraPreviewSession();
            
            Log.d(TAG, "Recording setup complete");
        } catch (Exception e) {
            Log.e(TAG, "Exception in startRecording", e);
            recordingState = RecordingState.NONE;
            sharedPreferencesManager.setRecordingInProgress(false);
            stopSelf();
        }
    }

=======
    // Add this field to the class
    private Surface dummyBackgroundSurface = null; // Used as fallback when app is backgrounded
    private SurfaceTexture dummySurfaceTexture = null; // Used to create dummy surface

    // Add this method to create a dummy surface
    private void createDummyBackgroundSurface() {
        // Release any existing dummy resources
        releaseDummyBackgroundSurface();
        
        try {
            // Create a 1x1 SurfaceTexture (minimal size/resources)
            dummySurfaceTexture = new SurfaceTexture(0);
            dummySurfaceTexture.setDefaultBufferSize(1, 1);
            dummyBackgroundSurface = new Surface(dummySurfaceTexture);
            
            Log.d(TAG, "Created dummy background surface to prevent green screen on Samsung");
        } catch (Exception e) {
            Log.e(TAG, "Failed to create dummy background surface", e);
            dummySurfaceTexture = null;
            dummyBackgroundSurface = null;
        }
    }

    // Add this method to release the dummy surface
    private void releaseDummyBackgroundSurface() {
        if (dummyBackgroundSurface != null) {
            try {
                dummyBackgroundSurface.release();
            } catch (Exception e) {
                Log.e(TAG, "Error releasing dummyBackgroundSurface", e);
            } finally {
                dummyBackgroundSurface = null;
            }
        }
        
        if (dummySurfaceTexture != null) {
            try {
                dummySurfaceTexture.release();
            } catch (Exception e) {
                Log.e(TAG, "Error releasing dummySurfaceTexture", e);
            } finally {
                dummySurfaceTexture = null;
            }
        }
    }

    // ----- Fix Start for camera interruption handling -----
    // Flag to track if we need to automatically resume recording after camera interruption
    private boolean pendingCameraReconnect = false;
    private static final int MAX_RECONNECT_ATTEMPTS = 15; // Maximum number of reconnection attempts
    private static final long RECONNECT_RETRY_DELAY_MS = 2000; // 2 seconds between reconnection attempts
    private Handler reconnectHandler = new Handler(Looper.getMainLooper());
    private int reconnectAttempts = 0;
    private Runnable reconnectRunnable;
// ----- Fix End for camera interruption handling -----

    // ----- Fix Start for camera interruption handling -----
    /**
     * Starts periodic attempts to reconnect to the camera
     * 
     * @param cameraId The ID of the camera to reconnect to
     */
    private void startCameraReconnectionAttempts(String cameraId) {
        Log.d(TAG, "Starting camera reconnection attempts");
        reconnectAttempts = 0;
        
        // Stop any existing reconnection attempts
        stopReconnectionAttempts();
        
        // Create new reconnection runnable
        reconnectRunnable = new Runnable() {
            @Override
            public void run() {
                if (recordingState == RecordingState.WAITING_FOR_CAMERA && 
                    pendingCameraReconnect && 
                    reconnectAttempts < MAX_RECONNECT_ATTEMPTS) {
                    
                    reconnectAttempts++;
                    Log.d(TAG, "Attempting to reconnect to camera (attempt " + reconnectAttempts + "/" + MAX_RECONNECT_ATTEMPTS + ")");
                    
                    // Update notification to show reconnection attempt
                    NotificationCompat.Builder builder = createBaseNotificationBuilder()
                        .setContentTitle(getString(R.string.camera_interrupted_title))
                        .setContentText(getString(R.string.camera_reconnection_attempts));
                    NotificationManagerCompat.from(RecordingService.this).notify(NOTIFICATION_ID, builder.build());
                    
                    // Try to open the camera
                    tryReconnectCamera(cameraId);
                    
                    // Schedule next attempt if we haven't reached the limit
                    if (recordingState == RecordingState.WAITING_FOR_CAMERA && 
                        pendingCameraReconnect && 
                        reconnectAttempts < MAX_RECONNECT_ATTEMPTS) {
                        reconnectHandler.postDelayed(this, RECONNECT_RETRY_DELAY_MS);
                    } else if (reconnectAttempts >= MAX_RECONNECT_ATTEMPTS) {
                        // We've reached the maximum number of attempts
                        Log.w(TAG, "Maximum reconnection attempts reached. Stopping recording.");
                        pendingCameraReconnect = false;
                        recordingState = RecordingState.NONE;
                        stopRecording(); // Give up and stop recording
                    }
                }
            }
        };
        
        // Start the first attempt immediately
        reconnectHandler.post(reconnectRunnable);
    }
    
    /**
     * Attempts to reconnect to the camera
     * 
     * @param cameraId The ID of the camera to reconnect to
     */
    private void tryReconnectCamera(String cameraId) {
        if (cameraManager == null) {
            Log.e(TAG, "Cannot reconnect to camera - cameraManager is null");
            return;
        }
        
        if (ActivityCompat.checkSelfPermission(this, Manifest.permission.CAMERA) != PackageManager.PERMISSION_GRANTED) {
            Log.e(TAG, "Cannot reconnect to camera - permission denied");
            return;
        }
        
        // Ensure MediaRecorder is completely released
        releaseMediaRecorderSafely();
        
        // Ensure existing camera resources are properly cleaned up
        if (cameraDevice != null) {
            try {
                cameraDevice.close();
            } catch (Exception e) {
                Log.w(TAG, "Error closing existing camera device during reconnection", e);
            }
            cameraDevice = null;
        }
        
        if (captureSession != null) {
            try {
                captureSession.close();
            } catch (Exception e) {
                Log.w(TAG, "Error closing existing capture session during reconnection", e);
            }
            captureSession = null;
        }
        
        try {
            // Check if the camera is available by attempting to open it
            cameraManager.openCamera(cameraId, cameraStateCallback, backgroundHandler);
        } catch (CameraAccessException e) {
            // Camera is still not available
            int reason = e.getReason();
            if (reason == CameraAccessException.CAMERA_DISABLED || 
                reason == 1) { // 1 is CAMERA_IN_USE
                Log.d(TAG, "Camera still not available (reason: " + reason + ")");
            } else {
                Log.e(TAG, "Error reconnecting to camera (reason: " + reason + ")", e);
            }
        } catch (Exception e) {
            Log.e(TAG, "Unexpected error reconnecting to camera", e);
        }
    }
    
    /**
     * Stops any ongoing camera reconnection attempts
     */
    private void stopReconnectionAttempts() {
        if (reconnectRunnable != null) {
            reconnectHandler.removeCallbacks(reconnectRunnable);
            Log.d(TAG, "Stopped camera reconnection attempts");
        }
        
        // Reset related flags
        pendingCameraReconnect = false;
        reconnectAttempts = 0;
    }
    // ----- Fix End for camera interruption handling -----
>>>>>>> 5e448f3b
}<|MERGE_RESOLUTION|>--- conflicted
+++ resolved
@@ -42,11 +42,6 @@
 import android.app.Service;
 import android.content.pm.ServiceInfo;
 
-<<<<<<< HEAD
-=======
-import com.arthenica.ffmpegkit.FFmpegKit;
-import com.arthenica.ffmpegkit.ReturnCode;
->>>>>>> 5e448f3b
 import com.fadcam.CameraType;
 import com.fadcam.Constants;
 import com.fadcam.MainActivity;
@@ -78,14 +73,11 @@
 // Add if needed
 // Add if needed
 
-<<<<<<< HEAD
 
 import android.media.MediaRecorder.OnInfoListener;
 
-=======
-// ----- Fix Start for this class (RecordingService_video_splitting_imports_and_fields) -----
-// ----- Fix Ended for this class (RecordingService_video_splitting_imports_and_fields) -----
->>>>>>> 5e448f3b
+
+import org.osmdroid.util.GeoPoint;
 
 import java.util.concurrent.ConcurrentLinkedQueue;
 
@@ -98,15 +90,11 @@
 import com.fadcam.utils.camera.vendor.SamsungFrameRateHelper;
 import com.fadcam.utils.camera.vendor.HuaweiFrameRateHelper;
 
-<<<<<<< HEAD
 // Add import
 import com.fadcam.opengl.GLRecordingPipeline;
 import com.fadcam.opengl.WatermarkInfoProvider;
 
 
-=======
-import android.graphics.SurfaceTexture;
->>>>>>> 5e448f3b
 
 public class RecordingService extends Service {
 
@@ -242,21 +230,6 @@
                 recordingState = RecordingState.STARTING;
                 sharedPreferencesManager.setRecordingInProgress(true);
                 
-<<<<<<< HEAD
-=======
-                // Load video splitting preferences
-                isVideoSplittingEnabled = sharedPreferencesManager.isVideoSplittingEnabled();
-                int splitSizeMb = sharedPreferencesManager.getVideoSplitSizeMb();
-                if (isVideoSplittingEnabled && splitSizeMb > 0) {
-                    videoSplitSizeBytes = (long) splitSizeMb * 1024 * 1024; // Convert MB to Bytes
-                    Log.i(TAG, "FFMPEG SPLIT: Video splitting enabled. Size: " + splitSizeMb + "MB (" + videoSplitSizeBytes + " Bytes)");
-                } else {
-                    videoSplitSizeBytes = -1L; // Disable splitting if not enabled or invalid size
-                    Log.i(TAG, "FFMPEG SPLIT: Video splitting disabled or size invalid.");
-                }
-                currentSegmentNumber = 1; // Always reset segment number on new recording start
-                
->>>>>>> 5e448f3b
                 // Set initial torch state
                 isRecordingTorchEnabled = intent.getBooleanExtra(Constants.INTENT_EXTRA_INITIAL_TORCH_STATE, false);
                 Log.d(TAG, "Initial torch state for recording session: " + isRecordingTorchEnabled);
@@ -579,6 +552,10 @@
 
     private void releaseRecordingResources() {
         if (isStopping) return;
+        
+        // Release dummy background surface first
+        releaseDummyBackgroundSurface();
+        
         isStopping = true;
         try { if (captureSession != null) { captureSession.close(); } } catch (Exception e) { } finally { captureSession = null; }
         try { if (cameraDevice != null) { cameraDevice.close(); } } catch (Exception e) { } finally { cameraDevice = null; }
@@ -606,934 +583,9 @@
         } else {
             Log.d(TAG, "Service continues running (Tasks active).");
         }
-<<<<<<< HEAD
-
-    }
-
-=======
-        // ----- Fix Ended for this method(checkIfServiceCanStop)-----
-    }
-
-    private void pauseRecording() {
-        if (recordingState != RecordingState.IN_PROGRESS) {
-            Log.w(TAG,"pauseRecording requested but not IN_PROGRESS. State: " + recordingState);
-            return;
-        }
-        Log.d(TAG, "pauseRecording: Pausing.");
-        try {
-            if (mediaRecorder != null) {
-                mediaRecorder.pause();
-                recordingState = RecordingState.PAUSED;
-                sharedPreferencesManager.setRecordingInProgress(false); // Consider if 'paused' is 'in progress'
-                setupRecordingResumeNotification(); // Update notification for resume action
-                showRecordingInPausedToast();
-                broadcastOnRecordingPaused();
-                Log.d(TAG, "Recording paused.");
-            } else {
-                Log.e(TAG,"pauseRecording: mediaRecorder is null!");
-            }
-        } catch (IllegalStateException e) {
-            Log.e(TAG, "Error pausing recording (IllegalStateException)", e);
-            // This might mean recording was already stopped or in error state
-            stopRecording(); // Attempt graceful stop if pause fails
-        } catch (Exception e) {
-            Log.e(TAG,"General error pausing recording",e);
-            stopRecording(); // Attempt graceful stop on error
-        }
-    }
-
-    private void resumeRecording() {
-        if (recordingState != RecordingState.PAUSED) {
-            Log.w(TAG,"resumeRecording requested but not PAUSED. State: " + recordingState);
-            // If state is NONE, might mean app was killed and restarted, try starting?
-            // If state is IN_PROGRESS, ignore.
-            return;
-        }
-        Log.d(TAG,"resumeRecording: Resuming...");
-        try {
-            if (mediaRecorder != null) {
-                // Surface setup should happen before resume if needed
-                if(previewSurface == null || !previewSurface.isValid()) {
-                    Log.w(TAG,"resumeRecording: Preview surface invalid/null, may not show preview.");
-                    // Consider recreating capture session if surface is critical and missing?
-                }
-
-                mediaRecorder.resume();
-                recordingState = RecordingState.IN_PROGRESS;
-                sharedPreferencesManager.setRecordingInProgress(true);
-                setupRecordingInProgressNotification(); // Update notification
-                showRecordingResumedToast();
-                broadcastOnRecordingResumed();
-                Log.d(TAG,"Recording resumed.");
-            } else {
-                Log.e(TAG,"resumeRecording: mediaRecorder is null! Cannot resume.");
-                // If recorder is null, likely something went wrong. Stop? Start new?
-                stopRecording(); // Attempt safe stop
-            }
-        } catch (IllegalStateException e) {
-            Log.e(TAG, "Error resuming recording (IllegalStateException)", e);
-            stopRecording(); // Attempt stop if resume fails
-        } catch (Exception e) {
-            Log.e(TAG,"General error resuming recording",e);
-            stopRecording(); // Attempt stop on error
-        }
-    }
-
-
-    /** Ensures ALL hardware resources related to recording are released. */
-    private void releaseRecordingResources() {
-        Log.d(TAG, "Releasing ALL recording resources (Camera, Session, Recorder)...");
-        
-        // Release dummy background surface first
-        releaseDummyBackgroundSurface();
-        
-        // Order: Session -> Device -> Recorder
-        try { if (captureSession != null) { captureSession.close(); Log.d(TAG,"Rel: CaptureSession closed."); } } catch (Exception e) { Log.w(TAG,"Err close CaptureSession",e); } finally { captureSession = null; }
-        try { if (cameraDevice != null) { cameraDevice.close(); Log.d(TAG,"Rel: CameraDevice closed."); } } catch (Exception e) { Log.w(TAG,"Err close CameraDevice",e); } finally { cameraDevice = null; }
-        releaseMediaRecorderSafely(); // Release recorder object
-
-        // Reset state if not already done
-        recordingState = RecordingState.NONE;
-        if (sharedPreferencesManager.isRecordingInProgress()){ // Check pref mismatch
-            Log.w(TAG,"Release: Pref indicated recording, resetting it.");
-            sharedPreferencesManager.setRecordingInProgress(false);
-        }
-
-        // ----- Fix Start for this method(releaseRecordingResources_check_ffmpeg_counter)-----
-        // Cleanup temp file only if processing isn't active
-        if (ffmpegProcessingTaskCount.get() == 0) {
-            cleanupTemporaryFile();
-        } else {
-            Log.d(TAG,"Release: Keeping temp file reference for ongoing processing (ffmpeg tasks > 0).");
-        }
-        // ----- Fix Ended for this method(releaseRecordingResources_check_ffmpeg_counter)-----
-        Log.d(TAG, "Finished releasing recording resources.");
-    }
-    // --- End Core Recording Logic ---
-
-    private void processAndMoveVideo(@NonNull File internalTempFileToProcess, @Nullable Uri originalSafTempUri) { // Arg is now in external cache
-        Log.d(TAG,"processAndMoveVideo starting for (ext cache): " + internalTempFileToProcess.getName() + (originalSafTempUri != null ? ", Original SAF Temp: " + originalSafTempUri : ""));
-        if (!internalTempFileToProcess.exists() || internalTempFileToProcess.length() == 0) {
-            Log.e(TAG,"Temp file invalid/empty: " + internalTempFileToProcess.getAbsolutePath());
-            // ----- Fix Start for this method(processAndMoveVideo_ensure_ffmpeg_counter_not_incremented_on_early_exit)-----
-            // isProcessingWatermark = false; // No longer used directly here for this check
-            // ----- Fix Ended for this method(processAndMoveVideo_ensure_ffmpeg_counter_not_incremented_on_early_exit)-----
-            if(internalTempFileToProcess.exists()&&!internalTempFileToProcess.delete()) Log.w(TAG,"Failed del invalid temp"); 
-            // ----- Fix Start for this method(processAndMoveVideo_decrement_on_early_error)-----
-            // If we return here, the task was never really started, so no need to adjust counter if it wasn't incremented.
-            // However, the increment is now at the beginning. So if we exit here, we MUST decrement.
-            // This scenario (invalid input file) should ideally not increment the counter.
-            // Let's move the increment after this initial check.
-            // ----- Fix Ended for this method(processAndMoveVideo_decrement_on_early_error)-----
-            return;
-        }
-        // ----- Fix Start for this method(processAndMoveVideo_increment_ffmpeg_counter)-----
-        // isProcessingWatermark = true;
-        ffmpegProcessingTaskCount.incrementAndGet();
-        Log.d(TAG, "FFmpeg task count incremented to: " + ffmpegProcessingTaskCount.get() + " for file: " + internalTempFileToProcess.getName());
-        // ----- Fix Ended for this method(processAndMoveVideo_increment_ffmpeg_counter)-----
-        String storageMode = sharedPreferencesManager.getStorageMode();
-        String customUriString = sharedPreferencesManager.getCustomStorageUri();
-        String tempFileName = internalTempFileToProcess.getName();
-        String finalBaseName = tempFileName.replace("temp_", Constants.RECORDING_DIRECTORY + "_");
-        String internalTempInputPath = internalTempFileToProcess.getAbsolutePath(); // Path is in ext cache now
-
-        if (SharedPreferencesManager.STORAGE_MODE_CUSTOM.equals(storageMode) && customUriString != null) {
-            Log.d(TAG, "Target is Custom SAF Location: " + customUriString);
-
-            // Define intermediate output path also in EXTERNAL CACHE
-            File cacheDir = getExternalCacheDir(); // <--- CHANGE HERE
-            if (cacheDir == null) { cacheDir = new File(getCacheDir(), "processed_temp"); Log.w(TAG,"Ext Cache null, using int cache for processed temp"); } else { cacheDir = new File(cacheDir, "processed_temp"); } // Create subdir in external cache
-            // ----- Fix Start for this method(processAndMoveVideo_handle_error_decrement_counter)-----
-            if (!cacheDir.exists() && !cacheDir.mkdirs()) { 
-                handleProcessingError("Cannot create processed cache dir", internalTempInputPath);
-                ffmpegProcessingTaskCount.decrementAndGet(); // Decrement because FFmpeg task won't start
-                Log.d(TAG, "FFmpeg task count decremented due to processed cache dir error. Count: " + ffmpegProcessingTaskCount.get());
-                return; 
-            }
-            File internalProcessedOutputFile = new File(cacheDir, finalBaseName);
-            String internalProcessedOutputPath = internalProcessedOutputFile.getAbsolutePath(); // Path is in ext cache now
-
-            Log.d(TAG, "Intermediate processed path (ext cache): " + internalProcessedOutputPath);
-
-            String ffmpegCommand = buildFFmpegCommand(internalTempInputPath, internalProcessedOutputPath);
-            if (ffmpegCommand == null) { 
-                handleProcessingError("Failed build FFmpeg command", internalTempInputPath);
-                ffmpegProcessingTaskCount.decrementAndGet(); // Decrement because FFmpeg task won't start
-                Log.d(TAG, "FFmpeg task count decremented due to command build error. Count: " + ffmpegProcessingTaskCount.get());
-                return; 
-            }
-            // ----- Fix Ended for this method(processAndMoveVideo_handle_error_decrement_counter)-----
-            executeFFmpegAndMoveToSAF(ffmpegCommand, internalTempFileToProcess, internalProcessedOutputFile, customUriString, originalSafTempUri); // Pass correct files and original SAF temp URI
-
-        } else {
-            Log.d(TAG, "Target is Internal App Storage");
-            // Process from external cache -> final internal directory
-            File finalInternalDir = new File(getExternalFilesDir(null), Constants.RECORDING_DIRECTORY); // Standard final location
-            // ----- Fix Start for this method(processAndMoveVideo_handle_error_decrement_counter)-----
-            if (!finalInternalDir.exists() && !finalInternalDir.mkdirs()) { 
-                handleProcessingError("Cannot create final internal dir", internalTempInputPath);
-                ffmpegProcessingTaskCount.decrementAndGet(); // Decrement because FFmpeg task won't start
-                Log.d(TAG, "FFmpeg task count decremented due to final internal dir error. Count: " + ffmpegProcessingTaskCount.get());
-                return; 
-            }
-            File finalInternalOutputFile = new File(finalInternalDir, finalBaseName);
-            String finalInternalOutputPath = finalInternalOutputFile.getAbsolutePath();
-            Log.d(TAG, "Final internal path: " + finalInternalOutputPath);
-
-            String ffmpegCommand = buildFFmpegCommand(internalTempInputPath, finalInternalOutputPath);
-            if (ffmpegCommand == null) { 
-                handleProcessingError("Failed build FFmpeg command", internalTempInputPath); 
-                ffmpegProcessingTaskCount.decrementAndGet(); // Decrement because FFmpeg task won't start
-                Log.d(TAG, "FFmpeg task count decremented due to command build error. Count: " + ffmpegProcessingTaskCount.get());
-                return; 
-            }
-            // ----- Fix Ended for this method(processAndMoveVideo_handle_error_decrement_counter)-----
-            executeFFmpegInternalOnly(ffmpegCommand, internalTempFileToProcess, finalInternalOutputFile); // Pass correct temp input file
-        }
-    }
-
-    // Builds the appropriate FFmpeg command
-    // Replace the existing buildFFmpegCommand method in RecordingService.java
-
-    // Replace the existing buildFFmpegCommand method in RecordingService.java
-
-    @Nullable
-    private String buildFFmpegCommand(String inputPath, String outputPath) {
-        String watermarkOption = sharedPreferencesManager.getWatermarkOption();
-        String ffmpegCommand = null;
-
-        if ("no_watermark".equals(watermarkOption)) {
-            Log.d(TAG,"Building FFmpeg copy command (no watermark).");
-            // When copying, no re-encoding happens, codec and pixel format don't matter.
-            // Add -map_metadata 0 to preserve all metadata from the input file
-            ffmpegCommand = String.format(Locale.US, "-i %s -codec copy -map_metadata 0 -y %s", 
-                escapeFFmpegPath(inputPath), escapeFFmpegPath(outputPath));
-        } else {
-            Log.d(TAG,"Building FFmpeg watermark command.");
-
-            // Always use H.264 hardware encoder for watermarking processing for compatibility
-            String codecStringForProcessing = "h264_mediacodec";
-            Log.i(TAG,"Watermark enabled. Using processing codec: " + codecStringForProcessing);
-
-            try {
-                            // Existing logic to prepare watermark text, font, etc.
-            String fontPath = getFilesDir().getAbsolutePath() + "/ubuntu_regular.ttf";
-            File fontFile = new File(fontPath);
-            // Enhanced logging: Check and log font file details
-            if(!fontFile.exists()){ 
-                Log.e(TAG,"Font file missing at: "+fontPath); 
-                return null;
-            } else {
-                Log.i(TAG, "FFMPEG FONT: Found font file at " + fontPath + " (size: " + fontFile.length() + " bytes)");
-            }
-
-                String watermarkText;
-                boolean isLocationEnabled = sharedPreferencesManager.isLocalisationEnabled();
-                String locationText = isLocationEnabled ? getLocationData() : "";
-                switch (watermarkOption) {
-                    case "timestamp": watermarkText = getCurrentTimestamp() + locationText; break;
-                    default: watermarkText = "Captured by FadCam - " + getCurrentTimestamp() + locationText; break;
-                }
-                watermarkText = convertArabicNumeralsToEnglish(watermarkText);
-                String escapedWatermarkText = escapeFFmpegString(watermarkText);
-                String escapedFontPath = escapeFFmpegPath(fontPath);
-
-                int fontSize = getFontSizeBasedOnBitrate();
-                String fontSizeStr = convertArabicNumeralsToEnglish(String.valueOf(fontSize));
-                int frameRates = sharedPreferencesManager.getSpecificVideoFrameRate(sharedPreferencesManager.getCameraSelection());
-                int bitratesEstimated = getVideoBitrate();
-
-                // *** ADDED: Force pixel format to NV12 before encoding ***
-                String pixelFormatOption = "-pix_fmt nv12";
-                Log.d(TAG, "Adding pixel format option: " + pixelFormatOption);
-
-                // Build the command using the forced H.264 codec AND forced pixel format
-                // Order: Input -> Filters -> Output Codec -> Output Bitrate -> Pixel Format -> Audio Codec -> Output Path
-                // Added -map_metadata 0 to preserve all metadata from the input file
-                ffmpegCommand = String.format(Locale.US,
-                        "-i %s -r %d -vf \"drawtext=text='%s':x=10:y=10:fontsize=%s:fontcolor=white:fontfile='%s'\" -q:v 0 -codec:v %s -b:v %d %s -map_metadata 0 -codec:a copy -y %s",
-                        escapeFFmpegPath(inputPath),
-                        frameRates,
-                        escapedWatermarkText,
-                        fontSizeStr,
-                        escapedFontPath,
-                        codecStringForProcessing, // Force h264_mediacodec
-                        bitratesEstimated,
-                        pixelFormatOption,        // *** ADDED -pix_fmt nv12 here ***
-                        escapeFFmpegPath(outputPath)
-                );
-            } catch (Exception e){
-                Log.e(TAG, "Error building watermark FFmpeg command", e);
-                return null;
-            }
-        }
-        
-        // Enhanced logging: Log the full FFmpeg command for debugging
-        Log.i(TAG, "FFMPEG COMMAND: " + ffmpegCommand);
-        
-        return ffmpegCommand;
-    }
-
-    // Execute FFmpeg, saving result to final internal directory
-    private void executeFFmpegInternalOnly(String command, File internalTempInput, File finalInternalOutput) {
-        Log.d(TAG, "executeFFmpegInternalOnly: Processing " + internalTempInput.getName() + " -> " + finalInternalOutput.getName());
-
-        // ** FIX: Add inputFile and finalOutputUriIfKnown arguments to the call **
-        executeFFmpegAsync(
-                command,
-                internalTempInput,                          // Pass the input file object
-                Uri.fromFile(finalInternalOutput),          // Pass the known final output URI
-                () -> { // Success Runnable
-                    Log.d(TAG, "FFmpeg internal success. Output: " + finalInternalOutput.getAbsolutePath());
-                    // Delete the *input* temp file on success
-                    if (internalTempInput.exists() && !internalTempInput.delete()) {
-                        Log.w(TAG, "Failed to delete internal temp after successful processing: " + internalTempInput.getName());
-                    }
-                    // Optional: Media Scan if needed for finalInternalOutput
-                    sendRecordingCompleteBroadcast(true, Uri.fromFile(finalInternalOutput), null); // originalTempSafUri is null for internal
-                },
-                () -> { // Failure Runnable
-                    Log.e(TAG, "FFmpeg internal process failed for: " + internalTempInput.getName());
-                    // Clean up the FAILED *output* file if it exists
-                    if (finalInternalOutput.exists() && !finalInternalOutput.delete()) {
-                        Log.w(TAG, "Failed to delete failed internal output: " + finalInternalOutput.getName());
-                    }
-                    // Do NOT delete the input temp file on failure
-                    sendRecordingCompleteBroadcast(false, Uri.fromFile(internalTempInput), null); // originalTempSafUri is null for internal
-                }
-        );
-    }
-
-    /**
-     * Helper method to execute FFmpeg commands asynchronously and handle callbacks.
-     * Sets/resets the processing flag and checks if the service should stop itself.
-     *
-     * @param ffmpegCommand The FFmpeg command string to execute.
-     * @param onSuccess Runnable to execute if FFmpeg finishes successfully.
-     * @param onFailure Runnable to execute if FFmpeg fails.
-     */
-    // Centralized Async FFmpeg Execution
-    // Updated helper to run FFmpeg and broadcast START/END processing states
-    private void executeFFmpegAsync(String ffmpegCommand, File inputFile, Uri finalOutputUriIfKnown, Runnable onSuccess, Runnable onFailure) {
-        Log.d(TAG, "executeFFmpegAsync: Starting FFmpeg processing for: " + inputFile.getName());
-        // Enhanced logging: Log the full FFmpeg command for debugging
-        Log.i(TAG, "FFMPEG COMMAND: " + ffmpegCommand);
-        
-        // Make the service foreground again if it's not already in the foreground
-
-        // ----- Fix Start for fixing FFmpeg foreground service crash -----
-        // Show processing notification to keep the service in foreground state during FFmpeg tasks
-        NotificationCompat.Builder builder = createBaseNotificationBuilder()
-                .setContentTitle("Processing Video")
-                .setContentText("Processing " + inputFile.getName())
-                .setPriority(NotificationCompat.PRIORITY_LOW)
-                .setProgress(0, 0, true); // Indeterminate progress bar
-                
-        // Start or update foreground service notification
-        startForeground(NOTIFICATION_ID, builder.build());
-        Log.d(TAG, "Started foreground service for FFmpeg processing");
-        // ----- Fix End for fixing FFmpeg foreground service crash -----
-        
-        // Send broadcast to UI that processing started
-        if (finalOutputUriIfKnown != null) {
-            sendProcessingStateBroadcast(true, finalOutputUriIfKnown);
-            } else {
-            sendProcessingStateBroadcast(true, Uri.fromFile(inputFile));
-        }
-
-        String tempInputPath = inputFile.getAbsolutePath();
-        if (!inputFile.exists()) {
-            Log.e(TAG, "executeFFmpegAsync: Input file doesn't exist: " + tempInputPath);
-            if (onFailure != null) onFailure.run();
-            return;
-        }
-
-        // Remove Config.enableLogCallback and Config.enableStatisticsCallback calls
-        // as they don't exist in this version of the FFmpegKit library
-
-        FFmpegKit.executeAsync(ffmpegCommand, session -> {
-            ReturnCode returnCode = session.getReturnCode();
-            try {
-                // ----- Fix Start for fixing FFmpeg foreground service crash -----
-                // Update notification to show completion
-                NotificationCompat.Builder completeBuilder = createBaseNotificationBuilder()
-                        .setContentTitle("Processing Complete")
-                        .setContentText(ReturnCode.isSuccess(returnCode) ? "Video processing completed" : "Video processing failed")
-                        .setPriority(NotificationCompat.PRIORITY_LOW);
-                        
-                // Keep showing notification until we check if service can stop
-                startForeground(NOTIFICATION_ID, completeBuilder.build());
-                // ----- Fix End for fixing FFmpeg foreground service crash -----
-                
-                if (ReturnCode.isSuccess(returnCode)) {
-                    Log.i(TAG, "FFmpeg execution completed successfully for " + inputFile.getName());
-                    
-                    // Check if the output file has location metadata (only for files, not SAF URIs)
-                    if (finalOutputUriIfKnown != null && finalOutputUriIfKnown.getScheme() != null && 
-                        finalOutputUriIfKnown.getScheme().equals("file") && 
-                        sharedPreferencesManager.isLocationEmbeddingEnabled()) {
-                        String outputPath = finalOutputUriIfKnown.getPath();
-                        if (outputPath != null) {
-                            verifyLocationMetadata(outputPath);
-                        }
-                    }
-                    
-                    if (onSuccess != null) onSuccess.run();
-                    isSegmentProcessingActive = false;
-                    // Process next in queue
-                    processNextSegmentInQueue();
-                    
-                    // Update notification to show completion and remove foreground state
-                    if (finalOutputUriIfKnown != null) {
-                        sendProcessingStateBroadcast(false, finalOutputUriIfKnown);
-                    } else {
-                        sendProcessingStateBroadcast(false, Uri.fromFile(inputFile));
-                    }
-                    
-                } else if (ReturnCode.isCancel(returnCode)) {
-                    Log.w(TAG, "FFmpeg execution canceled for " + inputFile.getName());
-                    // Enhanced logging: Log the full stderr for debugging
-                    Log.w(TAG, "FFMPEG STDERR: " + session.getAllLogsAsString());
-                    if (onFailure != null) onFailure.run();
-                    isSegmentProcessingActive = false;
-                    processNextSegmentInQueue();
-                } else {
-                    Log.e(TAG, "FFmpeg execution failed for " + inputFile.getName() + " with state: " + session.getState() + " and return code: " + returnCode);
-                    // Enhanced logging: Log the full stderr for debugging
-                    Log.e(TAG, "FFMPEG STDERR OUTPUT: \n" + session.getAllLogsAsString());
-                    Log.e(TAG, "FFMPEG FAILED COMMAND: " + ffmpegCommand);
-                    if (onFailure != null) onFailure.run();
-                    isSegmentProcessingActive = false;
-                    processNextSegmentInQueue();
-                }
-            } catch (Exception e) {
-                Log.e(TAG, "Exception in FFmpeg completion callback", e);
-                // Enhanced logging: Log the full stderr for debugging even in case of exception
-                Log.e(TAG, "FFMPEG STDERR (exception occurred): \n" + session.getAllLogsAsString());
-                if (onFailure != null) onFailure.run();
-                isSegmentProcessingActive = false;
-                processNextSegmentInQueue();
-            } finally {
-                // ----- Fix Start for FFmpeg counter decrement -----
-                int remainingTasks = ffmpegProcessingTaskCount.decrementAndGet();
-                Log.d(TAG, "FFmpeg task count decremented to: " + remainingTasks);
-                
-                // Only check if service can stop once the remaining tasks counter reaches 0 
-                if (remainingTasks == 0) {
-                    // Only consider stopping the service when all FFmpeg tasks are done
-                    checkIfServiceCanStop();
-                }
-                // ----- Fix End for FFmpeg counter decrement -----
-            }
-        }, log -> {
-            // Log handler - just log the message
-            if (log != null && log.getMessage() != null) {
-                String message = log.getMessage();
-                // Enhanced logging: Don't truncate logs for better debugging
-                Log.d(TAG, "[FFMPEG LOG] " + message);
-            }
-        }, statistics -> {
-            // Statistics handler - log periodically
-            if (statistics != null && statistics.getTime() % 5000 < 500) { // Every 5s approx
-                try {
-                    Log.d(TAG, String.format(Locale.US, 
-                        "[FFMPEG STATS] Time: %d ms, size: %d KB, speed: %.2f, bitrate: %.2f kbits/s",
-                        statistics.getTime(), 
-                        statistics.getSize() / 1024, 
-                        statistics.getSpeed(), 
-                        statistics.getBitrate()));
-                } catch (Exception e) {
-                    Log.w(TAG, "Error formatting FFmpeg statistics: " + e.getMessage());
-                }
-            }
-        });
-    }
-
-    // --- NEW: Helper to send the PROCESSING start/end broadcast ---
-    private void sendProcessingStateBroadcast(boolean started, @NonNull Uri fileUri) {
-        if (fileUri == null) {
-            Log.e(TAG, "Cannot send processing state broadcast, file URI is null.");
-            return;
-        }
-        Intent stateIntent = new Intent(started ? Constants.ACTION_PROCESSING_STARTED : Constants.ACTION_PROCESSING_FINISHED);
-        stateIntent.putExtra(Constants.EXTRA_PROCESSING_URI_STRING, fileUri.toString());
-        sendBroadcast(stateIntent);
-        Log.i(TAG, "Broadcast sent: " + stateIntent.getAction() + " for URI: " + fileUri.toString());
-    }
-
-    // --- NEW: Helper to send the completion broadcast ---
-    private void sendRecordingCompleteBroadcast(boolean success, @Nullable Uri resultUri, @Nullable Uri originalTempSafUriForReplacement) {
-        Intent completeIntent = new Intent(Constants.ACTION_RECORDING_COMPLETE);
-        completeIntent.putExtra(Constants.EXTRA_RECORDING_SUCCESS, success);
-        if (resultUri != null) {
-            completeIntent.putExtra(Constants.EXTRA_RECORDING_URI_STRING, resultUri.toString());
-        } else {
-            Log.w(TAG,"Sending RECORDING_COMPLETE broadcast without a result URI (Success="+success+").");
-        }
-        if (originalTempSafUriForReplacement != null) {
-            completeIntent.putExtra(Constants.EXTRA_ORIGINAL_TEMP_SAF_URI_STRING, originalTempSafUriForReplacement.toString());
-            Log.d(TAG, "Included original temp SAF URI for replacement in complete broadcast: " + originalTempSafUriForReplacement.toString());
-        }
-        // Optional: Include package name if you want to restrict the broadcast
-        // completeIntent.setPackage(getPackageName());
-        sendBroadcast(completeIntent);
-        Log.i(TAG, "Broadcast sent: " + Constants.ACTION_RECORDING_COMPLETE + " (Success=" + success + ")");
-    }
-
-    // --- NEW / Placeholder: Helper to determine the success URI ---
-    // This needs to be adapted based on HOW/WHERE your onSuccess runnable saves the final file
-    // ----- Fix Start for this method(determineSuccessUri_use_input_filename_parameter)-----
-    private Uri determineSuccessUri(String originalTempInputFileName) {
-    // ----- Fix Ended for this method(determineSuccessUri_use_input_filename_parameter)-----
-        // Option 1: If onSuccess writes to a known variable (like 'finalInternalOutputFile' or 'finalOutputDocFile's URI)
-        // return finalOutputFileUri; // You need to capture this URI after the FFmpegKit.execute block completes
-
-        // Option 2: Reconstruct it based on known inputs (less reliable if renaming occurs)
-        String storageMode = sharedPreferencesManager.getStorageMode();
-        if (SharedPreferencesManager.STORAGE_MODE_INTERNAL.equals(storageMode)) {
-            File finalInternalDir = new File(getExternalFilesDir(null), Constants.RECORDING_DIRECTORY);
-            // You NEED the final file name here - this might require passing it into executeFFmpegAsync or storing it
-            // ----- Fix Start for this method(determineSuccessUri_use_input_filename_parameter)-----
-            String finalName = reconstructFinalNameFromTemp(originalTempInputFileName); // Use passed parameter
-            // ----- Fix Ended for this method(determineSuccessUri_use_input_filename_parameter)-----
-            if (finalName != null) {
-                return Uri.fromFile(new File(finalInternalDir, finalName));
-            }
-        } else {
-            String customUriString = sharedPreferencesManager.getCustomStorageUri();
-            if (customUriString != null) {
-                // ----- Fix Start for this method(determineSuccessUri_use_input_filename_parameter)-----
-                String finalName = reconstructFinalNameFromTemp(originalTempInputFileName); // Use passed parameter
-                // ----- Fix Ended for this method(determineSuccessUri_use_input_filename_parameter)-----
-                if(finalName != null){
-                    // To get the final SAF URI, you need to list the directory or know the exact URI created
-                    // This is harder without passing the final DocumentFile URI back from the success callback
-                    Log.w(TAG,"Cannot reliably determine final SAF URI here without more context.");
-                    // Could potentially pass null or try a best guess
-                }
-            }
-        }
-        return null; // Return null if URI cannot be determined
-    }
-
-    // Helper - Needs access to the *original* temp filename when FFmpeg started
-    // ----- Fix Start for this method(reconstructFinalNameFromTemp_use_parameter)-----
-    private String reconstructFinalNameFromTemp(String originalTempInputFileName){
-        if(originalTempInputFileName != null){ // Use the passed parameter
-            return originalTempInputFileName.replace("temp_", Constants.RECORDING_DIRECTORY + "_");
-        }
-    // ----- Fix Ended for this method(reconstructFinalNameFromTemp_use_parameter)-----
-        return null;
-    }
-
-    // In RecordingService.java
-
-    // Execute FFmpeg saving to temp internal cache, then move result to SAF
-    private void executeFFmpegAndMoveToSAF(String command, File internalTempInput, File tempInternalProcessedOutput, String targetSafDirUriString, @Nullable Uri originalSafTempUri) {
-        Log.d(TAG, "executeFFmpegAndMoveToSAF: Processing " + internalTempInput.getName() + " -> " + tempInternalProcessedOutput.getName() + " -> SAF" + (originalSafTempUri != null ? ", OriginalSAF: " + originalSafTempUri : ""));
-
-        // ** FIX: Add inputFile and finalOutputUriIfKnown (which is null here) arguments **
-        executeFFmpegAsync(
-                command,
-                internalTempInput,              // Pass the original temp input file
-                null,                          // Pass null for final output URI, as it's determined later
-                () -> { // FFmpeg Success Runnable (FFmpeg wrote successfully to tempInternalProcessedOutput)
-                    Log.d(TAG, "FFmpeg successful (intermediate cache file created): " + tempInternalProcessedOutput.getAbsolutePath());
-                    // Now move the processed file from cache to SAF
-                    Uri finalSafUri = moveInternalFileToSAF(tempInternalProcessedOutput, targetSafDirUriString);
-                    if (finalSafUri != null) {
-                        Log.d(TAG, "Successfully moved processed cache file to SAF: " + finalSafUri);
-                        // Delete BOTH internal temp files (original input and processed cache) on success
-                        if (internalTempInput.exists() && !internalTempInput.delete()) { Log.w(TAG, "Failed to delete initial temp: " + internalTempInput.getName()); }
-                        if (tempInternalProcessedOutput.exists() && !tempInternalProcessedOutput.delete()) { Log.w(TAG, "Failed to delete processed cache temp: " + tempInternalProcessedOutput.getName()); }
-
-                        // If there was an original temporary SAF URI, delete it now
-                        if (originalSafTempUri != null) {
-                            try {
-                                DocumentFile originalTempSafDoc = DocumentFile.fromSingleUri(this, originalSafTempUri);
-                                if (originalTempSafDoc != null && originalTempSafDoc.exists()) {
-                                    if (originalTempSafDoc.delete()) {
-                                        Log.d(TAG, "Successfully deleted original temporary SAF file: " + originalSafTempUri);
-                                    } else {
-                                        Log.w(TAG, "Failed to delete original temporary SAF file: " + originalSafTempUri);
-                                    }
-                                }
-                            } catch (Exception e) {
-                                Log.e(TAG, "Error deleting original temporary SAF file: " + originalSafTempUri, e);
-                            }
-                        }
-                        sendRecordingCompleteBroadcast(true, finalSafUri, originalSafTempUri);
-                    } else {
-                        Log.e(TAG, "Failed to move processed cache file to SAF!");
-                        Toast.makeText(this, "Failed to save to custom location", Toast.LENGTH_LONG).show();
-                        // Leave the *processed* temp cache file as backup.
-                        // Delete the *original* input temp file if FFmpeg succeeded but move failed.
-                        if (internalTempInput.exists() && !internalTempInput.delete()) { Log.w(TAG, "Failed to delete initial temp after move failure: " + internalTempInput.getName()); }
-                        sendRecordingCompleteBroadcast(false, Uri.fromFile(internalTempInput), originalSafTempUri); // Send failure for original, include original SAF temp
-                    }
-                },
-                () -> { // FFmpeg Failure Runnable (FFmpeg failed to write to tempInternalProcessedOutput)
-                    Log.e(TAG, "FFmpeg process failed (writing to cache) for: " + internalTempInput.getName());
-                    // Clean up the FAILED *processed* cache output if it exists
-                    if (tempInternalProcessedOutput.exists() && !tempInternalProcessedOutput.delete()) {
-                        Log.w(TAG, "Failed to delete failed processed cache output: " + tempInternalProcessedOutput.getName());
-                    }
-                    // Do NOT delete the original input temp file on FFmpeg failure
-                    sendRecordingCompleteBroadcast(false, Uri.fromFile(internalTempInput), originalSafTempUri); // Send failure, include original SAF temp
-                }
-        ); // ** End of executeFFmpegAsync call **
-    }
-
-    // Helper to move an internal file to a SAF directory URI
-    @Nullable
-    private Uri moveInternalFileToSAF(File internalSourceFile, String targetDirUriString) {
-        if (!internalSourceFile.exists()) {
-            Log.e(TAG,"moveInternalFileToSAF: Source file does not exist: " + internalSourceFile.getAbsolutePath());
-            return null;
-        }
-        if (targetDirUriString == null) {
-            Log.e(TAG,"moveInternalFileToSAF: Target SAF directory URI is null.");
-            return null;
-        }
-
-        // Verify location metadata in the source file before copying (for debugging)
-        if (sharedPreferencesManager.isLocationEmbeddingEnabled()) {
-            verifyLocationMetadata(internalSourceFile.getAbsolutePath());
-        }
-
-        ContentResolver resolver = getContentResolver();
-        Uri dirUri = Uri.parse(targetDirUriString);
-        DocumentFile targetDir = DocumentFile.fromTreeUri(this, dirUri);
-
-        if (targetDir == null || !targetDir.isDirectory() || !targetDir.canWrite()) {
-            Log.e(TAG, "moveInternalFileToSAF: Target SAF directory is invalid or not writable: " + targetDirUriString);
-            return null;
-        }
-
-        String mimeType = "video/" + Constants.RECORDING_FILE_EXTENSION; // Adjust if needed
-        String displayName = internalSourceFile.getName(); // Use the final processed name
-
-        // Create destination file (overwrite might need check/delete first if needed)
-        DocumentFile existingFile = targetDir.findFile(displayName);
-        if(existingFile != null){
-            Log.w(TAG,"SAF Move: Destination file already exists. Deleting first.");
-            if(!existingFile.delete()) { Log.e(TAG,"SAF Move: Failed to delete existing file."); return null; }
-        }
-
-        DocumentFile newSafFile = targetDir.createFile(mimeType, displayName);
-        if (newSafFile == null || !newSafFile.exists()) {
-            Log.e(TAG, "moveInternalFileToSAF: Failed to create destination file in SAF: " + displayName);
-            return null;
-        }
-        Log.d(TAG,"moveInternalFileToSAF: Created destination SAF file: " + newSafFile.getUri());
-
-
-        // Copy content using streams
-        InputStream inputStream = null;
-        OutputStream outputStream = null;
-        try {
-            inputStream = new FileInputStream(internalSourceFile);
-            outputStream = resolver.openOutputStream(newSafFile.getUri());
-            if (outputStream == null) {
-                throw new IOException("Failed to open output stream for SAF URI: " + newSafFile.getUri());
-            }
-
-            byte[] buffer = new byte[8192]; // 8K buffer
-            int bytesRead;
-            long totalBytesCopied = 0;
-            while ((bytesRead = inputStream.read(buffer)) != -1) {
-                outputStream.write(buffer, 0, bytesRead);
-                totalBytesCopied += bytesRead;
-            }
-            Log.d(TAG,"moveInternalFileToSAF: Copied " + totalBytesCopied + " bytes to " + newSafFile.getName());
-            return newSafFile.getUri(); // Copy successful, return the URI of the new file
-
-        } catch (IOException e) {
-            Log.e(TAG, "moveInternalFileToSAF: Error during file copy to SAF", e);
-            // Attempt to delete the partially created/failed SAF file
-            if (newSafFile.exists() && !newSafFile.delete()) {
-                Log.w(TAG, "Could not delete partially written SAF file: "+newSafFile.getName());
-            }
-            return null; // Copy failed
-        } finally {
-            // Close streams safely
-            try { if (inputStream != null) inputStream.close(); } catch (IOException e) { /* Ignore */ }
-            try { if (outputStream != null) outputStream.close(); } catch (IOException e) { /* Ignore */ }
-        }
-    }
-
-
-    // --- MediaRecorder & Camera Session Setup ---
-    // Updated setupMediaRecorder to target EXTERNAL cache first
-
-    // ----- Fix Start for this method(setupMediaRecorder_saf_pfd_support)-----
-    private void setupMediaRecorder() throws IOException {
-        Log.d(TAG, "Setting up MediaRecorder for segment " + currentSegmentNumber + "...");
-        releaseMediaRecorderSafely();
-        try {
-            Thread.sleep(500);
-            Log.d(TAG, "Waited 500ms after media recorder release.");
-        } catch (InterruptedException e) {
-            Log.w(TAG, "Delay interrupted while waiting to create new MediaRecorder", e);
-            Thread.currentThread().interrupt();
-        }
-        mediaRecorder = new MediaRecorder();
-        Log.d(TAG, "New MediaRecorder instance created for segment " + currentSegmentNumber);
-        mediaRecorder.setOnInfoListener(mediaRecorderInfoListener);
-        mediaRecorder.setOnErrorListener((mr, what, extra) -> {
-            Log.e(TAG, "MediaRecorder error: what=" + what + ", extra=" + extra + " for segment " + currentSegmentNumber);
-            new Handler(Looper.getMainLooper()).post(() -> {
-                Log.e(TAG, "Handling MediaRecorder error on main service thread for segment " + currentSegmentNumber);
-                stopRecording();
-                Toast.makeText(getApplicationContext(), "Recording error (segment " + currentSegmentNumber + ", code: " + what + ")", Toast.LENGTH_LONG).show();
-            });
-        });
-        if (sharedPreferencesManager.isRecordAudioEnabled()) {
-            int maxRetries = 3;
-            int retryDelayMs = 500;
-            boolean audioSourceSet = false;
-            String audioInputSource = sharedPreferencesManager.getAudioInputSource();
-            int requestedSource = MediaRecorder.AudioSource.MIC; // Default
-            boolean wiredMicAvailable = isWiredMicConnected();
-            if (audioInputSource.equals(SharedPreferencesManager.AUDIO_INPUT_SOURCE_WIRED)) {
-                if (wiredMicAvailable) {
-                    requestedSource = MediaRecorder.AudioSource.CAMCORDER; // Use CAMCORDER for wired
-                } else {
-                    Log.w(TAG, "User selected wired mic, but none detected. Falling back to phone mic.");
-                    Toast.makeText(getApplicationContext(), getString(R.string.audio_input_source_wired_not_connected), Toast.LENGTH_SHORT).show();
-                    requestedSource = MediaRecorder.AudioSource.MIC;
-                }
-            } else {
-                requestedSource = MediaRecorder.AudioSource.MIC;
-            }
-            for (int i = 0; i < maxRetries; i++) {
-                try {
-                    mediaRecorder.setAudioSource(requestedSource);
-                    audioSourceSet = true;
-                    Log.d(TAG, "setAudioSource (" + requestedSource + ") successful on attempt " + (i + 1));
-                    break;
-                } catch (RuntimeException e) {
-                    Log.e(TAG, "setAudioSource failed on attempt " + (i + 1) + "/" + maxRetries + ": " + e.getMessage());
-                    if (i < maxRetries - 1) {
-                        try {
-                            Log.d(TAG, "Resetting MediaRecorder before retrying setAudioSource due to RuntimeException.");
-                            mediaRecorder.reset();
-                            Thread.sleep(retryDelayMs);
-                        } catch (InterruptedException ie) {
-                            Thread.currentThread().interrupt();
-                            Log.w(TAG, "Audio setup retry delay interrupted", ie);
-                            throw new IOException("Audio setup retry interrupted", ie);
-                        } catch (Exception resetEx) {
-                            Log.e(TAG, "Exception during MediaRecorder.reset() in audio setup retry: " + resetEx.getMessage());
-                            throw new IOException("Failed to reset MediaRecorder during audio setup retry", e);
-                        }
-                    } else {
-                        Log.e(TAG, "setAudioSource failed after all retries. Forcing fallback to phone mic.");
-                        // Fallback to phone mic as last resort
-                        try {
-                            mediaRecorder.setAudioSource(MediaRecorder.AudioSource.MIC);
-                            audioSourceSet = true;
-                            Log.w(TAG, "Fallback to phone mic audio source succeeded.");
-                        } catch (Exception fallbackEx) {
-                            Log.e(TAG, "Fallback to phone mic audio source failed.", fallbackEx);
-                        }
-                    }
-                }
-            }
-            if (!audioSourceSet) {
-                Log.e(TAG, "Failed to set audio source after retries, using phone mic as last resort.");
-                try {
-                    mediaRecorder.setAudioSource(MediaRecorder.AudioSource.MIC);
-                } catch (Exception fallbackEx) {
-                    Log.e(TAG, "Final fallback to phone mic audio source failed.", fallbackEx);
-                }
-            }
-        }
-        mediaRecorder.setVideoSource(MediaRecorder.VideoSource.SURFACE);
-        mediaRecorder.setOutputFormat(MediaRecorder.OutputFormat.MPEG_4);
-        String storageMode = sharedPreferencesManager.getStorageMode();
-        if (SharedPreferencesManager.STORAGE_MODE_CUSTOM.equals(storageMode)) {
-            // SAF/DocumentFile mode
-            String customUriString = sharedPreferencesManager.getCustomStorageUri();
-            if (customUriString == null) {
-                handleStorageError("Custom storage selected but URI is null");
-                throw new IOException("Custom storage selected but URI is null");
-            }
-            Uri treeUri = Uri.parse(customUriString);
-            DocumentFile pickedDir = DocumentFile.fromTreeUri(this, treeUri);
-            if (pickedDir == null || !pickedDir.canWrite()) {
-                handleStorageError("Cannot write to selected custom directory");
-                throw new IOException("Cannot write to selected custom directory");
-            }
-            // Create a new DocumentFile for this segment
-            String timestamp = new SimpleDateFormat("yyyyMMdd_HHmmss", Locale.getDefault()).format(new Date());
-            String segmentSuffix = String.format(Locale.US, "_%03d", currentSegmentNumber);
-            String tempBaseFilename = "temp_" + timestamp + segmentSuffix + "." + Constants.RECORDING_FILE_EXTENSION;
-            currentRecordingDocFile = pickedDir.createFile("video/" + Constants.RECORDING_FILE_EXTENSION, tempBaseFilename);
-            if (currentRecordingDocFile == null || !currentRecordingDocFile.exists()) {
-                Log.e(TAG, "Failed to create DocumentFile in SAF: " + tempBaseFilename);
-                handleStorageError("Failed to create file in custom directory");
-                throw new IOException("Failed to create file in custom directory");
-            }
-            currentRecordingSafUri = currentRecordingDocFile.getUri();
-            Log.i(TAG, "Output configured for SAF: " + currentRecordingSafUri.toString());
-            // Open a ParcelFileDescriptor for this segment
-            closeCurrentPfd();
-            currentSegmentPfd = getContentResolver().openFileDescriptor(currentRecordingSafUri, "w");
-            if (currentSegmentPfd == null) {
-                Log.e(TAG, "Failed to open ParcelFileDescriptor for SAF URI: " + currentRecordingSafUri);
-                throw new IOException("Failed to open ParcelFileDescriptor for SAF URI");
-            }
-            mediaRecorder.setOutputFile(currentSegmentPfd.getFileDescriptor());
-        } else {
-            // Internal storage mode
-            File tempOutputFileForInternal = createOutputFile();
-            if (currentRecordingSafUri != null) {
-                throw new IOException("setNextOutputFile: SAF/DocumentFile not supported in this mode");
-            } else if (tempOutputFileForInternal != null) {
-            Log.d(TAG, "Configuring MediaRecorder output for Internal temp file: " + tempOutputFileForInternal.getAbsolutePath());
-            mediaRecorder.setOutputFile(tempOutputFileForInternal.getAbsolutePath());
-        } else {
-            throw new IOException("createOutputFile() did not configure any valid output (neither SAF URI nor Internal temp file).");
-        }
-        }
-        VideoCodec codec = sharedPreferencesManager.getVideoCodec();
-        mediaRecorder.setVideoEncoder(codec.getEncoder());
-        Size resolution = sharedPreferencesManager.getCameraResolution();
-        boolean isLandscape = sharedPreferencesManager.isOrientationLandscape();
-        Log.d(TAG, "Setting video size directly from resolution: " + resolution.getWidth() + "x" + resolution.getHeight() + " for isLandscape=" + isLandscape);
-        mediaRecorder.setVideoSize(resolution.getWidth(), resolution.getHeight());
-        
-        // ----- Fix Start for this method(setupMediaRecorder)-----
-        // Determine if this is a front camera
-        CameraType cameraType = sharedPreferencesManager.getCameraSelection();
-        boolean isFrontCamera = (cameraType == CameraType.FRONT);
-        
-        // Set orientation hint based on camera type and device orientation
-        if (isFrontCamera) {
-            // Front camera needs different orientation hint to avoid upside-down recording
-        if (!isLandscape) {
-                mediaRecorder.setOrientationHint(270); // 270 degrees for portrait front camera
-        } else {
-                mediaRecorder.setOrientationHint(180); // 180 degrees for landscape front camera
-        }
-            Log.d(TAG, "Front camera: Setting orientation hint to " + (isLandscape ? "180" : "270") + " degrees");
-        } else {
-            // Back camera uses normal orientation
-            if (!isLandscape) {
-                mediaRecorder.setOrientationHint(90); // 90 degrees for portrait back camera
-            } else {
-                mediaRecorder.setOrientationHint(0); // 0 degrees for landscape back camera
-            }
-            Log.d(TAG, "Back camera: Setting orientation hint to " + (isLandscape ? "0" : "90") + " degrees");
-        }
-        // ----- Fix End for this method(setupMediaRecorder)-----
-        
-        int bitRate = getVideoBitrate();
-        int frameRate = sharedPreferencesManager.getVideoFrameRate();
-        mediaRecorder.setVideoEncodingBitRate(bitRate);
-        mediaRecorder.setVideoFrameRate(frameRate);
-        if (sharedPreferencesManager.isRecordAudioEnabled()) {
-            int audioBitrate = sharedPreferencesManager.getAudioBitrate();
-            int audioSamplingRate = sharedPreferencesManager.getAudioSamplingRate();
-            mediaRecorder.setAudioEncodingBitRate(audioBitrate);
-            mediaRecorder.setAudioSamplingRate(audioSamplingRate);
-            mediaRecorder.setAudioEncoder(MediaRecorder.AudioEncoder.AAC);
-        }
-        
-        // ----- Fix Start for this method(setupMediaRecorder_location_embedding) -----
-        // Add location metadata to video if enabled
-        if (sharedPreferencesManager.isLocationEmbeddingEnabled()) {
-            boolean locationApplied = false;
-            
-            // First attempt: Use existing geotagHelper if available
-            if (geotagHelper != null) {
-                boolean success = geotagHelper.applyLocationToRecorder(mediaRecorder);
-                if (success) {
-                    Log.d(TAG, "GeotagHelper: Successfully applied location to MediaRecorder");
-                    locationApplied = true;
-                } else {
-                    Log.w(TAG, "GeotagHelper: Failed to apply location to MediaRecorder on first attempt");
-                }
-            } else {
-                Log.d(TAG, "GeotagHelper is null, will create new instance");
-            }
-            
-            // Second attempt: If first attempt failed or geotagHelper was null, create and try again
-            if (!locationApplied) {
-                try {
-                    // Force creation of a new GeotagHelper
-                    Log.d(TAG, "GeotagHelper: Creating new instance and starting updates");
-                    geotagHelper = new GeotagHelper(this);
-                    boolean started = geotagHelper.startUpdates();
-                    Log.d(TAG, "GeotagHelper: Updates started: " + started);
-                    
-                    // Try to apply location immediately
-                    boolean success = geotagHelper.applyLocationToRecorder(mediaRecorder);
-                    if (success) {
-                        Log.d(TAG, "GeotagHelper: Successfully applied location on second attempt");
-                        locationApplied = true;
-                    } else {
-                        Log.w(TAG, "GeotagHelper: Failed to apply location on second attempt");
-                    }
-                } catch (Exception e) {
-                    Log.e(TAG, "GeotagHelper: Error during initialization", e);
-                }
-            }
-            
-            // Third attempt: Background thread with delay if previous attempts failed
-            if (!locationApplied) {
-                Log.d(TAG, "GeotagHelper: Scheduling delayed attempt to apply location");
-                new Thread(() -> {
-                    try {
-                        // Give more time for location to become available
-                        Thread.sleep(2000);
-                        if (mediaRecorder != null && geotagHelper != null) {
-                            boolean retrySuccess = geotagHelper.applyLocationToRecorder(mediaRecorder);
-                            Log.d(TAG, "GeotagHelper: Delayed retry applying location was " + 
-                                (retrySuccess ? "successful" : "unsuccessful"));
-                        } else {
-                            Log.w(TAG, "GeotagHelper: Delayed retry aborted - resources no longer available");
-                        }
-                    } catch (Exception e) {
-                        Log.e(TAG, "Error during delayed location retry", e);
-                    }
-                }).start();
-            }
-            
-            Log.d(TAG, "GeotagHelper: Location embedding setup completed, immediate success: " + locationApplied);
-        } else {
-            Log.d(TAG, "GeotagHelper: Location embedding disabled in preferences");
-        }
-        // ----- Fix Ended for this method(setupMediaRecorder_location_embedding) -----
-        
-        if (isVideoSplittingEnabled && videoSplitSizeBytes > 0) {
-            Log.d(TAG, "Setting MediaRecorder max file size to: " + videoSplitSizeBytes + " bytes for segment " + currentSegmentNumber);
-            mediaRecorder.setMaxFileSize(videoSplitSizeBytes);
-        } else {
-            mediaRecorder.setMaxFileSize(0);
-            Log.d(TAG, "Video splitting not enabled or size invalid, setting max file size to 0 (no limit).");
-        }
-        try {
-            mediaRecorder.prepare();
-            Log.d(TAG, "MediaRecorder prepared successfully for segment " + currentSegmentNumber);
-        } catch (IOException e) {
-            Log.e(TAG, "IOException preparing MediaRecorder for segment " + currentSegmentNumber, e);
-            releaseMediaRecorderSafely();
-            closeCurrentPfd();
-            if (currentRecordingSafUri != null && currentRecordingDocFile != null && currentRecordingDocFile.exists()) {
-                currentRecordingDocFile.delete();
-            } else if (currentInternalTempFile != null && currentInternalTempFile.exists()) {
-                currentInternalTempFile.delete();
-            }
-            throw e;
-        }
-    }
-    // ----- Fix Ended for this method(setupMediaRecorder_saf_pfd_support)-----
-
-// Replace the ENTIRE existing openCamera method in RecordingService.java with this corrected version:
->>>>>>> 5e448f3b
+
+    }
+
 
     private void openCamera() {
         Log.d(TAG, "openCamera: Opening camera");
@@ -1722,7 +774,6 @@
             Log.d(TAG, "Camera device opened successfully");
             cameraDevice = camera;
             isCameraOpen = true;
-<<<<<<< HEAD
             
             // Check if we have a pending recording start request
             if (pendingStartRecording) {
@@ -1831,232 +882,6 @@
             
             final String finalErrorMsg = errorMsg;
             mainHandler.post(() -> Toast.makeText(getApplicationContext(), finalErrorMsg, Toast.LENGTH_LONG).show());
-=======
-
-            // ----- Fix Start for this method(onOpened_setup_recorder_before_session)-----
-            // MediaRecorder setup is now handled by startRecording() for the initial start,
-            // and by proceedWithRolloverAfterOldSessionClosed() for rollovers.
-            // Removing the setupMediaRecorder() call from here to prevent double setup and delays.
-            // If mediaRecorder is null when createCameraPreviewSession is called, it will be caught there.
-            Log.d(TAG, "onOpened: Camera device opened. Proceeding to createCameraPreviewSession. MediaRecorder should be ready.");
-            // ----- Fix Ended for this method(onOpened_setup_recorder_before_session)-----
-
-            // Check if we need to resume recording after camera reconnection
-            if (pendingCameraReconnect && recordingState == RecordingState.WAITING_FOR_CAMERA) {
-                Log.i(TAG, "Camera reconnected after interruption, attempting to resume recording");
-                stopReconnectionAttempts();
-                
-                // Show reconnection notification
-                NotificationCompat.Builder builder = createBaseNotificationBuilder()
-                    .setContentTitle(getString(R.string.camera_reconnected_title))
-                    .setContentText(getString(R.string.video_recording_started)); // Change message to indicate new recording
-                NotificationManagerCompat.from(RecordingService.this).notify(NOTIFICATION_ID, builder.build());
-                
-                // Send broadcast to UI that camera reconnected
-                Intent broadcastIntent = new Intent(Constants.BROADCAST_ON_CAMERA_RECONNECTED);
-                sendBroadcast(broadcastIntent);
-                
-                // We need to start a new recording since the previous MediaRecorder is no longer valid
-                pendingCameraReconnect = false;
-                
-                try {
-                    // Wait a moment for camera to stabilize
-                    new Handler(Looper.getMainLooper()).postDelayed(() -> {
-                        if (cameraDevice != null) {
-                            Log.d(TAG, "Camera reconnected, starting a new recording segment");
-                            
-                            // Setup a new MediaRecorder first
-                            try {
-                                setupMediaRecorder();
-                                
-                                // Then create a capture session with the new MediaRecorder
-                                createCameraPreviewSession();
-                                
-                                // Change state to STARTING to trigger recording start in handleSessionConfigured
-                                recordingState = RecordingState.STARTING;
-                            } catch (Exception e) {
-                                Log.e(TAG, "Error setting up new recording after camera reconnection", e);
-                                stopRecording();
-                            }
-                        }
-                    }, 1000);
-                } catch (Exception e) {
-                    Log.e(TAG, "Error preparing new recording after camera reconnection", e);
-                    // If we can't restart, revert to stopped state
-                    stopRecording();
-                }
-            } else {
-                // Normal camera opening - start the capture session
-                createCameraPreviewSession();
-            }
-        }
-        
-        @Override
-        public void onDisconnected(@NonNull CameraDevice camera) {
-            Log.w(TAG, "Camera " + camera.getId() + " disconnected.");
-            String cameraId = camera.getId();
-            isCameraOpen = false;
-            
-            // Check if we were actively recording
-            if (isRecording() || isPaused()) {
-                Log.i(TAG, "Camera disconnected while recording. Will try to reconnect.");
-                
-                // Instead of pausing the MediaRecorder (which might fail if camera is already disconnected),
-                // we need to release it and recreate it when the camera becomes available again.
-                // First, save the file that we have so far, if we were recording
-                File tempFile = currentInternalTempFile;
-                Uri safUri = currentRecordingSafUri;
-                DocumentFile docFile = currentRecordingDocFile;
-                
-                boolean wasRecording = isRecording();
-                if (wasRecording) {
-                    try {
-                        // Note: We can't call pauseRecording() here as that depends on MediaRecorder
-                        // which requires a valid camera session
-                        Log.d(TAG, "Camera disconnected while recording. Saving current segment.");
-                        
-                        // Try to stop the recorder gently to preserve the file
-                        try {
-                            if (mediaRecorder != null) {
-                                mediaRecorder.stop();
-                                Log.d(TAG, "MediaRecorder stopped successfully after camera disconnection");
-                            }
-                        } catch (Exception e) {
-                            Log.e(TAG, "Error stopping MediaRecorder after camera disconnection", e);
-                            // Continue with cleanup even if stop fails
-                        }
-                    } catch (Exception e) {
-                        Log.e(TAG, "Error handling recording during camera disconnection", e);
-                    }
-                }
-                
-                // Save MediaRecorder state for reconnection
-                recordingState = RecordingState.WAITING_FOR_CAMERA;
-                pendingCameraReconnect = true;
-                
-                // Show notification to user
-                NotificationCompat.Builder builder = createBaseNotificationBuilder()
-                    .setContentTitle(getString(R.string.camera_interrupted_title))
-                    .setContentText(getString(R.string.camera_interrupted_description));
-                NotificationManagerCompat.from(RecordingService.this).notify(NOTIFICATION_ID, builder.build());
-                
-                // Send broadcast to UI that camera was interrupted
-                Intent broadcastIntent = new Intent(Constants.BROADCAST_ON_CAMERA_INTERRUPTED);
-                sendBroadcast(broadcastIntent);
-                
-                // Close the camera device
-                try {
-                    if (captureSession != null) {
-                        captureSession.close();
-                        captureSession = null;
-                    }
-                    camera.close();
-                } catch (Exception e) {
-                    Log.e(TAG, "Error closing camera after disconnection", e);
-                }
-                cameraDevice = null;
-                
-                // Start reconnection attempts
-                startCameraReconnectionAttempts(cameraId);
-            } else {
-                // Not recording, just clean up
-                // ----- Fix Start for this method(onDisconnected_handle_rollover_flag) -----
-                // isRolloverInProgressJustClosedDevice assignment removed as the flag is obsolete.
-                // ----- Fix Ended for this method(onDisconnected_handle_rollover_flag) -----
-                releaseRecordingResources(); // Cleanup everything if camera disconnects
-                // ----- Fix Start for this method(onDisconnected)-----
-                if (recordingState == RecordingState.STARTING) {
-                    recordingState = RecordingState.NONE;
-                }
-                // ----- Fix Ended for this method(onDisconnected)-----
-                // Possibly notify UI or attempt restart? For now, just stop.
-                stopSelf();
-            }
-        }
-        
-        @Override
-        public void onError(@NonNull CameraDevice camera, int error) {
-            Log.e(TAG, "Camera " + camera.getId() + " error: " + error);
-            String cameraId = camera.getId();
-            isCameraOpen = false;
-            
-            // For camera in use errors, we want to try reconnecting
-            // Error code 1 is CameraDevice.CAMERA_IN_USE or CameraDevice.ERROR_CAMERA_IN_USE depending on API level
-            if (error == 1 && (isRecording() || isPaused())) {
-                Log.i(TAG, "Camera error: Camera in use by another app. Will try to reconnect.");
-                
-                // Instead of pausing the MediaRecorder (which might fail if camera is already disconnected),
-                // we need to release it and recreate it when the camera becomes available again.
-                // First, save the file that we have so far, if we were recording
-                File tempFile = currentInternalTempFile;
-                Uri safUri = currentRecordingSafUri;
-                DocumentFile docFile = currentRecordingDocFile;
-                
-                boolean wasRecording = isRecording();
-                if (wasRecording) {
-                    try {
-                        // Note: We can't call pauseRecording() here as that depends on MediaRecorder
-                        // which requires a valid camera session
-                        Log.d(TAG, "Camera error while recording. Saving current segment.");
-                        
-                        // Try to stop the recorder gently to preserve the file
-                        try {
-                            if (mediaRecorder != null) {
-                                mediaRecorder.stop();
-                                Log.d(TAG, "MediaRecorder stopped successfully after camera error");
-                            }
-                        } catch (Exception e) {
-                            Log.e(TAG, "Error stopping MediaRecorder after camera error", e);
-                            // Continue with cleanup even if stop fails
-                        }
-                    } catch (Exception e) {
-                        Log.e(TAG, "Error handling recording during camera error", e);
-                    }
-                }
-                
-                // Save MediaRecorder state for reconnection
-                recordingState = RecordingState.WAITING_FOR_CAMERA;
-                pendingCameraReconnect = true;
-                
-                // Show notification to user
-                NotificationCompat.Builder builder = createBaseNotificationBuilder()
-                    .setContentTitle(getString(R.string.camera_interrupted_title))
-                    .setContentText(getString(R.string.camera_interrupted_description));
-                NotificationManagerCompat.from(RecordingService.this).notify(NOTIFICATION_ID, builder.build());
-                
-                // Send broadcast to UI that camera was interrupted
-                Intent broadcastIntent = new Intent(Constants.BROADCAST_ON_CAMERA_INTERRUPTED);
-                sendBroadcast(broadcastIntent);
-                
-                // Close the camera device
-                try {
-                    if (captureSession != null) {
-                        captureSession.close();
-                        captureSession = null;
-                    }
-                    camera.close();
-                } catch (Exception e) {
-                    Log.e(TAG, "Error closing camera after error", e);
-                }
-                cameraDevice = null;
-                
-                // Start reconnection attempts
-                startCameraReconnectionAttempts(cameraId);
-            } else {
-                // For other errors, just clean up
-                // ----- Fix Start for this method(onError_handle_rollover_flag) -----
-                // isRolloverInProgressJustClosedDevice assignment removed as the flag is obsolete.
-                // ----- Fix Ended for this method(onError_handle_rollover_flag) -----
-                releaseRecordingResources(); // Cleanup on error
-                // ----- Fix Start for this method(onError)-----
-                if (recordingState == RecordingState.STARTING) {
-                    recordingState = RecordingState.NONE;
-                }
-                // ----- Fix Ended for this method(onError)-----
-                Toast.makeText(RecordingService.this,"Camera error: "+error, Toast.LENGTH_LONG).show();
-                stopSelf();
-            }
->>>>>>> 5e448f3b
         }
 
         @Override
@@ -2135,18 +960,10 @@
         Log.d(TAG,"createCameraPreviewSession: Creating session...");
         try {
             List<Surface> surfaces = new ArrayList<>();
-<<<<<<< HEAD
             if (glRecordingPipeline != null) {
                 surfaces.add(glRecordingPipeline.getCameraInputSurface());
             }
             if (previewSurface != null) {
-=======
-            surfaces.add(recorderSurface);
-            
-            // Add preview surface if available
-            boolean previewSurfaceAdded = false;
-            if (previewSurface != null && previewSurface.isValid()) {
->>>>>>> 5e448f3b
                 surfaces.add(previewSurface);
                 previewSurfaceAdded = true;
                 Log.d(TAG, "Using valid preview surface from UI");
@@ -2416,64 +1233,6 @@
     };
 
 
-<<<<<<< HEAD
-=======
-        if ("no_watermark".equals(watermarkOption)) {
-            Log.d(TAG,"No watermark selected, using copy codec.");
-            // Use -movflags +faststart potentially?
-            ffmpegCommand = String.format("-i %s -codec copy -y %s", inputUriOrPath, outputUriOrPath); // -y overwrites
-        } else {
-            Log.d(TAG,"Applying watermark: " + watermarkOption);
-            // Fetch watermark text and format it
-            String fontPath = getFilesDir().getAbsolutePath() + "/ubuntu_regular.ttf"; // Ensure font exists
-            // Enhanced logging: Check and log font file details
-            File fontFile = new File(fontPath);
-            if(!fontFile.exists()){ 
-                Log.e(TAG,"FFMPEG ERROR: Font file missing at: "+fontPath); 
-            } else {
-                Log.i(TAG, "FFMPEG FONT: Found font file at " + fontPath + " (size: " + fontFile.length() + " bytes)");
-            }
-            String watermarkText;
-            boolean isLocationEnabled = sharedPreferencesManager.isLocalisationEnabled();
-            String locationText = isLocationEnabled ? getLocationData() : "";
-            switch (watermarkOption) {
-                case "timestamp": watermarkText = getCurrentTimestamp() + locationText; break;
-                default: watermarkText = "Captured by FadCam - " + getCurrentTimestamp() + locationText; break;
-            }
-            watermarkText = convertArabicNumeralsToEnglish(watermarkText);
-            String escapedWatermarkText = escapeFFmpegString(watermarkText);
-            String escapedFontPath = escapeFFmpegPath(fontPath);
-
-            int fontSize = getFontSizeBasedOnBitrate();
-            String fontSizeStr = convertArabicNumeralsToEnglish(String.valueOf(fontSize));
-            int frameRates = sharedPreferencesManager.getVideoFrameRate();
-            int bitratesEstimated = getVideoBitrate();
-
-            // ----- Fix Start for this method(processLatestVideoFileWithWatermark_codec_fix)-----
-            // Retrieve the codec string for ffmpeg from the selected VideoCodec
-            VideoCodec videoCodec = sharedPreferencesManager.getVideoCodec();
-            String ffmpegCodec = videoCodec.getFfmpeg();
-            // Build FFmpeg command carefully
-            ffmpegCommand = String.format(
-                    Locale.US, // Use US Locale for number formatting consistency
-                    "-i %s -r %d -vf \"drawtext=text='%s':x=10:y=10:fontsize=%s:fontcolor=white:fontfile='%s':escape_text=0\" -q:v 0 -codec:v %s -b:v %d -codec:a copy -y %s",
-                    inputUriOrPath,
-                    frameRates,
-                    escapedWatermarkText,
-                    fontSizeStr,
-                    escapedFontPath,
-                    ffmpegCodec,
-                    bitratesEstimated,
-                    outputUriOrPath
-            );
-            // Enhanced logging: Log the full FFmpeg command for debugging
-            Log.i(TAG, "FFMPEG COMMAND (legacy watermark): " + ffmpegCommand);
-            // ----- Fix Ended for this method(processLatestVideoFileWithWatermark_codec_fix)-----
-        }
-
-        executeFFmpegCommand(ffmpegCommand, inputUriOrPath, outputUriOrPath); // Pass both input and potential failed SAF output path
-    }
->>>>>>> 5e448f3b
 
     /**
      * Handles errors that occur during the preparation or execution of video processing.
@@ -2522,74 +1281,6 @@
         }
     }
 
-<<<<<<< HEAD
-=======
-    // ----- Fix Start for this method(executeFFmpegCommand_full_rewrite)-----
-    private void executeFFmpegCommand(String ffmpegCommand, final String inputUriOrPath, final String outputUriOrPath) {
-        // Enhanced logging: Log the full FFmpeg command for debugging
-        Log.i(TAG, "FFMPEG COMMAND (legacy flow): " + ffmpegCommand);
-        // This method appears to be part of an older/alternative processing flow.
-        // It is NOT the primary path for segment processing, which uses executeFFmpegAsync.
-        // If this method were to be activated and manage an FFmpeg task,
-        // it would need to increment ffmpegProcessingTaskCount before calling FFmpegKit.executeAsync,
-        // and decrement it in the callback, similar to how executeFFmpegAsync works.
-
-        // Example structure if it were to manage a task:
-        // ffmpegProcessingTaskCount.incrementAndGet();
-        // Log.d(TAG, "FFmpeg task count incremented via executeFFmpegCommand for: " + inputUriOrPath);
-
-        FFmpegKit.executeAsync(ffmpegCommand, session -> {
-            ReturnCode returnCode = session.getReturnCode();
-            boolean success = ReturnCode.isSuccess(returnCode);
-            Log.d(TAG, "FFmpeg session (via executeFFmpegCommand) finished - Success: " + success + ", RC: " + returnCode);
-
-            if (success) {
-                Log.i(TAG, "FFmpeg process successful (via executeFFmpegCommand). Output: " + outputUriOrPath);
-                cleanupTemporaryFile(); // Delete the temp file (inputUriOrPath)
-
-                // Optional: Update records UI / Media Scanner if needed
-            } else {
-                Log.e(TAG, "FFmpeg (via executeFFmpegCommand) failed! State: " + session.getState() + ", Return Code: " + returnCode);
-                Log.e(TAG, "FFMPEG STDERR OUTPUT (legacy flow): \n" + session.getAllLogsAsString());
-                Log.e(TAG, "FFMPEG FAILED COMMAND (legacy flow): " + ffmpegCommand);
-                Toast.makeText(this, "Error processing video (via executeFFmpegCommand)", Toast.LENGTH_LONG).show();
-
-                // Try to cleanup the FAILED output file if it was created via SAF
-                if (outputUriOrPath != null && outputUriOrPath.startsWith("content://")) {
-                    try {
-                        DocumentFile failedOutput = DocumentFile.fromSingleUri(this, Uri.parse(outputUriOrPath));
-                        if(failedOutput != null && failedOutput.exists() && failedOutput.delete()){
-                            Log.d(TAG,"Deleted failed SAF output file (via executeFFmpegCommand): "+ outputUriOrPath);
-                        } else {
-                            Log.w(TAG, "Could not delete failed SAF output file (via executeFFmpegCommand): "+outputUriOrPath);
-                        }
-                    } catch (Exception e) {
-                        // ----- Fix Start for this method(executeFFmpegCommand_fix_string_literal)-----
-                        Log.e(TAG,"Error deleting failed SAF output (via executeFFmpegCommand)", e);
-                        // ----- Fix Ended for this method(executeFFmpegCommand_fix_string_literal)-----
-                    }
-                }
-                // IMPORTANT: DO NOT delete the input temp file if processing failed.
-                currentRecordingFile = null;
-                currentRecordingSafUri = null;
-                currentRecordingDocFile = null;
-            }
-
-            // If this method (executeFFmpegCommand) were managing an FFmpeg task lifecycle:
-            // int tasksLeft = ffmpegProcessingTaskCount.decrementAndGet();
-            // Log.d(TAG, "FFmpeg task (via executeFFmpegCommand) finished. Count decremented to: " + tasksLeft);
-
-            // Check if service can stop now
-            if (!isWorkingInProgress()) {
-                Log.d(TAG,"FFmpeg (via executeFFmpegCommand) finished and no other work pending, stopping service.");
-                stopSelf();
-            } else {
-                Log.d(TAG,"FFmpeg (via executeFFmpegCommand) finished, but service might still be recording/working.");
-            }
-        });
-    }
-    // ----- Fix Ended for this method(executeFFmpegCommand_full_rewrite)-----
->>>>>>> 5e448f3b
 
 
 
@@ -2611,19 +1302,6 @@
         
         if(intent != null) {
             previewSurface = intent.getParcelableExtra("SURFACE");
-<<<<<<< HEAD
-            Log.d(TAG, "Preview surface updated: " + (previewSurface != null && previewSurface.isValid()));
-            
-            // Check if we have surface dimensions
-            int width = intent.getIntExtra("SURFACE_WIDTH", -1);
-            int height = intent.getIntExtra("SURFACE_HEIGHT", -1);
-            
-            // Update the GL pipeline with the new dimensions if available
-            if (width > 0 && height > 0 && glRecordingPipeline != null) {
-                Log.d(TAG, "Updating GL pipeline with surface dimensions: " + width + "x" + height);
-                glRecordingPipeline.updateSurfaceDimensions(width, height);
-            }
-=======
             
             // Check if we've lost a valid preview surface (app going to background)
             boolean validOldSurface = oldPreviewSurface != null && oldPreviewSurface.isValid();
@@ -2637,9 +1315,20 @@
             }
             
             Log.d(TAG, "Preview surface updated: " + validNewSurface);
->>>>>>> 5e448f3b
-        }
-    }
+            
+            // Check if we have surface dimensions
+            int width = intent.getIntExtra("SURFACE_WIDTH", -1);
+            int height = intent.getIntExtra("SURFACE_HEIGHT", -1);
+            
+            // Update the GL pipeline with the new dimensions if available
+            if (width > 0 && height > 0 && glRecordingPipeline != null) {
+                Log.d(TAG, "Updating GL pipeline with surface dimensions: " + width + "x" + height);
+                glRecordingPipeline.updateSurfaceDimensions(width, height);
+            }
+        }
+    }
+
+
 
 
 
@@ -3024,128 +1713,6 @@
                recordingState == RecordingState.WAITING_FOR_CAMERA;
     }
 
-<<<<<<< HEAD
-=======
-    // ----- Fix Start for this class (RecordingService_video_splitting_listener_and_rollover) -----
-    private final MediaRecorder.OnInfoListener mediaRecorderInfoListener = new MediaRecorder.OnInfoListener() {
-        @Override
-        public void onInfo(MediaRecorder mr, int what, int extra) {
-            Log.d(TAG, "[OnInfoListener] what=" + what + ", extra=" + extra);
-            try {
-                if (what == 802 /* MEDIA_RECORDER_INFO_MAX_FILESIZE_APPROACHING */) {
-                    Log.i(TAG, "[OnInfoListener] Max filesize approaching! Preparing next output file for seamless rollover.");
-                    if (isVideoSplittingEnabled && videoSplitSizeBytes > 0 && !nextOutputFilePending) {
-                        nextSegmentTempFile = createNextSegmentOutputFile();
-                        if (SharedPreferencesManager.STORAGE_MODE_CUSTOM.equals(sharedPreferencesManager.getStorageMode())) {
-                            // SAF mode: nextSegmentPfd is set in createNextSegmentOutputFile
-                            if (nextSegmentPfd != null) {
-                                if (Build.VERSION.SDK_INT >= Build.VERSION_CODES.O) {
-                                    mediaRecorder.setNextOutputFile(nextSegmentPfd.getFileDescriptor());
-                                    nextOutputFilePending = true;
-                                    Log.d(TAG, "[OnInfoListener] setNextOutputFile (APPROACHING) called for SAF PFD.");
-                                }
-                } else {
-                                Log.e(TAG, "[OnInfoListener] Failed to open nextSegmentPfd for SAF. Stopping recording.");
-                                new Handler(Looper.getMainLooper()).post(() -> stopRecording());
-                            }
-                        } else {
-                            // Internal storage mode
-                            if (nextSegmentTempFile != null) {
-                                if (Build.VERSION.SDK_INT >= Build.VERSION_CODES.O) {
-                                    mediaRecorder.setNextOutputFile(nextSegmentTempFile);
-                                    nextOutputFilePending = true;
-                                    Log.d(TAG, "[OnInfoListener] setNextOutputFile (APPROACHING) called for internal file.");
-                                }
-                            } else {
-                                Log.e(TAG, "[OnInfoListener] Failed to create next segment file for rollover (APPROACHING). Stopping recording.");
-                                new Handler(Looper.getMainLooper()).post(() -> stopRecording());
-                            }
-                        }
-                    }
-                } else if (what == MediaRecorder.MEDIA_RECORDER_INFO_MAX_FILESIZE_REACHED) {
-                    Log.i(TAG, "[OnInfoListener] Max filesize reached! Attempting setNextOutputFile rollover.");
-                    if (isVideoSplittingEnabled && videoSplitSizeBytes > 0 && !nextOutputFilePending) {
-                        nextSegmentTempFile = createNextSegmentOutputFile();
-                        if (SharedPreferencesManager.STORAGE_MODE_CUSTOM.equals(sharedPreferencesManager.getStorageMode())) {
-                            if (nextSegmentPfd != null) {
-                                if (Build.VERSION.SDK_INT >= Build.VERSION_CODES.O) {
-                                    mediaRecorder.setNextOutputFile(nextSegmentPfd.getFileDescriptor());
-                                    nextOutputFilePending = true;
-                                    Log.d(TAG, "[OnInfoListener] setNextOutputFile (REACHED) called for SAF PFD.");
-                                }
-                            } else {
-                                Log.e(TAG, "[OnInfoListener] Failed to open nextSegmentPfd for SAF. Stopping recording.");
-                                new Handler(Looper.getMainLooper()).post(() -> stopRecording());
-                            }
-                        } else {
-                            if (nextSegmentTempFile != null) {
-                                if (Build.VERSION.SDK_INT >= Build.VERSION_CODES.O) {
-                                    mediaRecorder.setNextOutputFile(nextSegmentTempFile);
-                                    nextOutputFilePending = true;
-                                    Log.d(TAG, "[OnInfoListener] setNextOutputFile (REACHED) called for internal file.");
-                                }
-                            } else {
-                                Log.e(TAG, "[OnInfoListener] Failed to create next segment file for rollover (REACHED). Stopping recording.");
-                                new Handler(Looper.getMainLooper()).post(() -> stopRecording());
-                            }
-                        }
-                    } else if (!isVideoSplittingEnabled || videoSplitSizeBytes <= 0) {
-                        Log.w(TAG, "[OnInfoListener] Max filesize reached, but splitting not enabled/configured. Stopping recording.");
-                        new Handler(Looper.getMainLooper()).post(() -> stopRecording());
-                    }
-                } else if (what == 803 /* MEDIA_RECORDER_INFO_NEXT_OUTPUT_FILE_STARTED */) {
-                    Log.i(TAG, "[OnInfoListener] Next output file started. Advancing segment number and updating file tracking.");
-                    // SAF: Close previous segment PFD
-                    if (SharedPreferencesManager.STORAGE_MODE_CUSTOM.equals(sharedPreferencesManager.getStorageMode())) {
-                        if (currentSegmentPfd != null) {
-                            try { currentSegmentPfd.close(); } catch (Exception e) { Log.w(TAG, "Error closing previous segment PFD", e); }
-                            currentSegmentPfd = nextSegmentPfd;
-                            nextSegmentPfd = null;
-                        }
-                        // Queue the completed SAF segment for FFmpeg processing
-                        if (currentRecordingDocFile != null && currentRecordingDocFile.exists() && currentRecordingDocFile.length() > 0) {
-                            Log.d(TAG, "[OnInfoListener] Queuing completed SAF segment for FFmpeg: " + currentRecordingDocFile.getUri());
-                            segmentProcessingQueue.add(currentRecordingDocFile);
-                            processNextSegmentInQueue();
-                        } else {
-                            Log.w(TAG, "[OnInfoListener] Previous SAF segment missing or empty, skipping FFmpeg queue.");
-                        }
-                        // ----- Fix Start for this method(OnInfoListener_update_current_docfile_on_rollover) -----
-                        // Update currentRecordingDocFile and currentRecordingSafUri to the new segment
-                        currentRecordingDocFile = nextRecordingDocFile;
-                        currentRecordingSafUri = (currentRecordingDocFile != null) ? currentRecordingDocFile.getUri() : null;
-                        nextRecordingDocFile = null;
-                        // ----- Fix Ended for this method(OnInfoListener_update_current_docfile_on_rollover) -----
-                    } else {
-                        // Internal storage mode
-                        if (currentInternalTempFile != null && currentInternalTempFile.exists() && currentInternalTempFile.length() > 0) {
-                            Log.i(TAG, "FFMPEG SEGMENT: Queuing completed segment for processing: " + 
-                                 currentInternalTempFile.getAbsolutePath() + 
-                                 " (Size: " + (currentInternalTempFile.length() / 1024 / 1024) + " MB)");
-                            segmentProcessingQueue.add(currentInternalTempFile);
-                            processNextSegmentInQueue();
-                        } else {
-                            Log.e(TAG, "FFMPEG ERROR: Previous segment file missing or empty, skipping FFmpeg queue.");
-                        }
-                    }
-                    currentSegmentNumber++;
-                    currentInternalTempFile = nextSegmentTempFile;
-                    nextSegmentTempFile = null;
-                    nextOutputFilePending = false; // Now it's safe to queue another next output file
-                    Intent segmentIntent = new Intent(Constants.ACTION_RECORDING_SEGMENT_COMPLETE);
-                    segmentIntent.putExtra(Constants.INTENT_EXTRA_FILE_URI, currentRecordingSafUri != null ? currentRecordingSafUri.toString() : (currentInternalTempFile != null ? Uri.fromFile(currentInternalTempFile).toString() : ""));
-                    sendBroadcast(segmentIntent);
-                    Log.d(TAG, "[OnInfoListener] Broadcasted segment complete for segment " + (currentSegmentNumber - 1));
-                } else {
-                    Log.d(TAG, "[OnInfoListener] Unhandled info event: what=" + what);
-                }
-            } catch (Exception e) {
-                Log.e(TAG, "[OnInfoListener] Exception in OnInfoListener", e);
-                new Handler(Looper.getMainLooper()).post(() -> stopRecording());
-            }
-        }
-    };
->>>>>>> 5e448f3b
 
     private void handleSegmentRolloverInternal() {
         Log.i(TAG, "handleSegmentRolloverInternal: NO-OP with setNextOutputFile. All rollover handled in OnInfoListener.");
@@ -3716,7 +2283,6 @@
         }
     }
 
-<<<<<<< HEAD
     // Add these fields to RecordingService class
     private GLRecordingPipeline glRecordingPipeline;
     private WatermarkInfoProvider watermarkInfoProvider;
@@ -3937,7 +2503,6 @@
         }
     }
 
-=======
     // Add this field to the class
     private Surface dummyBackgroundSurface = null; // Used as fallback when app is backgrounded
     private SurfaceTexture dummySurfaceTexture = null; // Used to create dummy surface
@@ -4116,5 +2681,4 @@
         reconnectAttempts = 0;
     }
     // ----- Fix End for camera interruption handling -----
->>>>>>> 5e448f3b
 }