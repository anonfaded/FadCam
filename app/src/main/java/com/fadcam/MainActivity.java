package com.fadcam;

import android.content.Context;
import android.content.SharedPreferences;
import android.os.Bundle;
import android.util.Log;
import android.view.View;

import androidx.appcompat.app.AppCompatActivity;
import androidx.appcompat.app.AppCompatDelegate;
import androidx.viewpager2.widget.ViewPager2;

import com.google.android.material.bottomnavigation.BottomNavigationView;

import java.io.File;
import java.util.Locale;

public class MainActivity extends AppCompatActivity {

    private ViewPager2 viewPager;
    private BottomNavigationView bottomNavigationView;

    @Override
    protected void onCreate(Bundle savedInstanceState) {
        super.onCreate(savedInstanceState);

        // Load and apply the saved language preference before anything else
        SharedPreferences prefs = getSharedPreferences(Constants.PREFS_NAME, Context.MODE_PRIVATE);
        String savedLanguageCode = prefs.getString(Constants.LANGUAGE_KEY, Locale.getDefault().getLanguage());

        applyLanguage(savedLanguageCode);  // Apply the language preference

<<<<<<< HEAD
        AppCompatDelegate.setDefaultNightMode(AppCompatDelegate.MODE_NIGHT_YES); //force dark theme even on light themed devices
=======
        AppCompatDelegate.setDefaultNightMode(AppCompatDelegate.MODE_NIGHT_YES); setContentView(R.layout.activity_main); //force dark theme even on light themed devices
        
        // Check if current locale is Pashto
        if (getResources().getConfiguration().locale.getLanguage().equals("ps")) {
            getWindow().getDecorView().setLayoutDirection(View.LAYOUT_DIRECTION_LTR);
        }
        
>>>>>>> dc6babb7
        setContentView(R.layout.activity_main);

        viewPager = findViewById(R.id.view_pager);
        bottomNavigationView = findViewById(R.id.bottom_navigation);

        com.fadcam.ViewPagerAdapter adapter = new com.fadcam.ViewPagerAdapter(this);
        viewPager.setAdapter(adapter);

        // Assuming viewPager is the instance of your ViewPager
        viewPager.setOffscreenPageLimit(4); // Adjust the number based on your requirement

        bottomNavigationView.setOnItemSelectedListener(item -> {
            int itemId = item.getItemId();
            if (itemId == R.id.navigation_home) {
                viewPager.setCurrentItem(0);
            } else if (itemId == R.id.navigation_records) {
                viewPager.setCurrentItem(1);
            } else if (itemId == R.id.navigation_settings) {
                viewPager.setCurrentItem(2);
            } else if (itemId == R.id.navigation_about) {
                viewPager.setCurrentItem(3);
            }
            return true;
        });

        viewPager.registerOnPageChangeCallback(new ViewPager2.OnPageChangeCallback() {
            @Override
            public void onPageSelected(int position) {
                switch (position) {
                    case 0:
                        bottomNavigationView.setSelectedItemId(R.id.navigation_home);
                        break;
                    case 1:
                        bottomNavigationView.setSelectedItemId(R.id.navigation_records);
                        break;
                    case 2:
                        bottomNavigationView.setSelectedItemId(R.id.navigation_settings);
                        break;
                    case 3:
                        bottomNavigationView.setSelectedItemId(R.id.navigation_about);
                        break;
                }
            }
        });

        // This is the path for the osmdroid tile cache
        File osmdroidBasePath = new File(getCacheDir().getAbsolutePath(), "osmdroid");
        File osmdroidTileCache = new File(osmdroidBasePath, "tiles");
        org.osmdroid.config.Configuration.getInstance().setOsmdroidBasePath(osmdroidBasePath);
        org.osmdroid.config.Configuration.getInstance().setOsmdroidTileCache(osmdroidTileCache);
    }

    public void applyLanguage(String languageCode) {
        // Get current app language
        String currentLanguage = getResources().getConfiguration().locale.getLanguage();

        // Only apply language change if it's different from the current language
        if (!languageCode.equals(currentLanguage)) {
            Log.d("MainActivity", "Applying language: " + languageCode);
            Locale locale = new Locale(languageCode);
            Locale.setDefault(locale);

            android.content.res.Configuration config = new android.content.res.Configuration();
            config.setLocale(locale);
            getApplicationContext().createConfigurationContext(config);

            getResources().updateConfiguration(config, getResources().getDisplayMetrics());

            // Recreate the activity to apply the changes
            recreate();
        } else {
            Log.d("MainActivity", "Language is already set to " + languageCode + "; no need to change.");
        }
    }

    @Override
    protected void onStart() {
        super.onStart();
    }

    @Override
    protected void onStop() {
        super.onStop();
    }
}<|MERGE_RESOLUTION|>--- conflicted
+++ resolved
@@ -30,17 +30,13 @@
 
         applyLanguage(savedLanguageCode);  // Apply the language preference
 
-<<<<<<< HEAD
         AppCompatDelegate.setDefaultNightMode(AppCompatDelegate.MODE_NIGHT_YES); //force dark theme even on light themed devices
-=======
-        AppCompatDelegate.setDefaultNightMode(AppCompatDelegate.MODE_NIGHT_YES); setContentView(R.layout.activity_main); //force dark theme even on light themed devices
         
         // Check if current locale is Pashto
         if (getResources().getConfiguration().locale.getLanguage().equals("ps")) {
             getWindow().getDecorView().setLayoutDirection(View.LAYOUT_DIRECTION_LTR);
         }
-        
->>>>>>> dc6babb7
+      
         setContentView(R.layout.activity_main);
 
         viewPager = findViewById(R.id.view_pager);
