package com.fadcam.ui;

import static android.content.ContentValues.TAG;

import android.Manifest;
import android.annotation.SuppressLint;
import android.content.BroadcastReceiver;
import android.content.ComponentName;
import android.content.Context;
import android.content.DialogInterface;
import android.content.Intent;
import android.content.IntentFilter;
import android.content.SharedPreferences;
import android.content.pm.PackageManager;
import android.content.res.ColorStateList;
import android.hardware.camera2.CameraAccessException;
import android.hardware.camera2.CameraCharacteristics;
import android.hardware.camera2.CameraManager;
import android.hardware.camera2.CameraMetadata;
import android.hardware.camera2.params.StreamConfigurationMap;
import android.media.CamcorderProfile;
import android.media.MediaRecorder;
import android.media.AudioDeviceInfo;
import android.media.AudioManager;
import android.net.Uri;
import android.os.Build;
import android.os.Bundle;
import android.os.VibrationEffect;
import android.os.Vibrator;
import android.text.InputFilter;
import android.text.InputType;
import android.text.Html;
import android.util.Log; // Make sure Log is imported
import android.util.Size;
import android.util.TypedValue;
import android.view.LayoutInflater;
import android.view.View;
import android.view.ViewGroup;
import android.widget.AdapterView;
import android.widget.ArrayAdapter;
import android.widget.Button;
import android.widget.EditText;
import android.widget.LinearLayout;
import android.widget.RadioButton; // Import RadioButton
import android.widget.RadioGroup; // Import RadioGroup
import android.widget.Spinner;
import android.widget.TextView;
import android.widget.Toast;
import android.widget.ImageView;

import androidx.activity.result.ActivityResultLauncher;
import androidx.activity.result.contract.ActivityResultContracts;
import androidx.annotation.NonNull;
import androidx.annotation.Nullable;
import androidx.annotation.OptIn;
import androidx.appcompat.app.AlertDialog;
import androidx.camera.camera2.interop.ExperimentalCamera2Interop;
import androidx.core.app.ActivityCompat;
import androidx.core.content.ContextCompat;
import androidx.documentfile.provider.DocumentFile;

import com.fadcam.CameraType;
import com.fadcam.Constants;
// Replace FadCam's Log with standard android.util.Log or remove if not needed for logging here
// import com.fadcam.Log;
import com.fadcam.MainActivity;
import com.fadcam.R;
import com.fadcam.SharedPreferencesManager;
import com.fadcam.Utils;
import com.fadcam.VideoCodec;
import com.fadcam.utils.CameraXFrameRateUtil;
import com.google.android.material.appbar.MaterialToolbar;
import com.google.android.material.button.MaterialButton;
import com.google.android.material.button.MaterialButtonToggleGroup;
import com.google.android.material.dialog.MaterialAlertDialogBuilder;
import com.google.android.material.materialswitch.MaterialSwitch;
import com.google.android.material.textfield.TextInputEditText;
import com.google.android.material.textview.MaterialTextView;

// Add AppLock imports
import com.guardanis.applock.AppLock;
import com.guardanis.applock.dialogs.LockCreationDialogBuilder;
import com.guardanis.applock.dialogs.UnlockDialogBuilder;

import java.util.ArrayList;
import java.util.Arrays;
import java.util.Collections;
import java.util.HashMap;
import java.util.HashSet;
import java.util.List;
import java.util.Locale;
import java.util.Map;
import java.util.Objects;

import android.util.Range; // Make sure this import is present
import java.util.TreeSet; // Used for sorting and uniqueness
import java.util.Set; // Used for intermediate storage
// For easy array conversion
// For sorting camera IDs
import java.util.concurrent.ExecutorService; // Make sure this import exists
import java.util.concurrent.Executors;

// Add Intent import
// OR use ContextCompat if not using LocalBroadcastManager
// If using standard broadcast

// ----- Fix Start for this class (SettingsFragment_video_splitting_imports) -----
import android.text.Editable;
import android.text.TextWatcher;
// ----- Fix Ended for this class (SettingsFragment_video_splitting_imports) -----

import android.graphics.drawable.GradientDrawable;
import android.graphics.Color;
import android.graphics.drawable.Drawable;

import com.fadcam.utils.DeviceHelper;

public class SettingsFragment extends BaseFragment {

    private LocationHelper locationHelper;

    // Storage location prefs were moved to SharedPreferencesManager
    // Remove these duplicates if they exist here:
    // private static final String PREF_WATERMARK_OPTION = "watermark_option";
    // static final String PREF_LOCATION_DATA = "location_data";
    // private static final String PREF_DEBUG_DATA = "debug_data";

    private static final int REQUEST_PERMISSIONS = 1;
    private static final int REQUEST_LOCATION_PERMISSION = 1;

    private Spinner resolutionSpinner;
    private Spinner frameRateSpinner;
    private Spinner zoomRatioSpinner;
    private Spinner codecSpinner;
    private Spinner watermarkSpinner;
    private Spinner themeSpinner;
    private Spinner orientationSpinner; // Add field for orientation spinner

    private MaterialButtonToggleGroup cameraSelectionToggle;
    private MaterialSwitch locationSwitch; // Declare locationSwitch
    private MaterialSwitch locationEmbedSwitch; // Declare location embedding switch
    private MaterialSwitch debugSwitch; // Declare debugSwitch
    private MaterialSwitch audioSwitch; // Declare audioSwitch
    private MaterialSwitch autoUpdateCheckSwitch; // Declare auto update check switch

    // App Lock
    private MaterialButton appLockConfigureButton;
    private static final String PREF_APPLOCK_ENABLED = "applock_enabled";
    private static final String PREF_AUTO_UPDATE_CHECK = "auto_update_check_enabled";

    // App Icon
    private MaterialButton appIconChooseButton;

    private View view; // Make sure view is accessible
    private View backCameraLensDivider; // *** ADD FIELD FOR THE DIVIDER ***

    private BroadcastReceiver broadcastOnRecordingStarted;
    private BroadcastReceiver broadcastOnRecordingStopped;

    private Map<CameraType, List<CamcorderProfile>> camcorderProfilesAvailables = new HashMap<>();

    // --- STORAGE VARIABLES ---
    private SharedPreferencesManager sharedPreferencesManager;
    private RadioGroup storageLocationRadioGroup;
    private RadioButton radioInternalStorage;
    private RadioButton radioCustomLocation;
    private MaterialButton buttonChooseCustomLocation;
    private MaterialTextView tvCustomLocationPath;
    private ActivityResultLauncher<Uri> openDocumentTreeLauncher;
    private static final String TAG_SETTINGS = "SettingsFragment"; // Use a specific tag
    // --- END STORAGE VARIABLES ---
    private Spinner backCameraLensSpinner;
    private LinearLayout backCameraLensLayout;
    private ExecutorService executorService; // <-- *** ADD THIS DECLARATION ***
    private List<CameraIdInfo> availableBackCameras = new ArrayList<>(); // Store detected back cameras

    // ----- Fix Start for this class (SettingsFragment_video_splitting_fields)
    // -----
    private MaterialSwitch videoSplittingSwitch;
    private LinearLayout videoSplitSizeLayout;
    private MaterialTextView videoSplitSizeValueTextView; // New TextView
    // ----- Fix Ended for this class (SettingsFragment_video_splitting_fields)
    // -----

    private TextView audioInputSourceStatus;
    private BroadcastReceiver headsetPlugReceiver;

    // Simple class to hold camera ID and its display name
    private static class CameraIdInfo {
        final String id;
        final String displayName;

        CameraIdInfo(String id, String displayName) {
            this.id = id;
            this.displayName = displayName;
        }

        @NonNull
        @Override
        public String toString() {
            return displayName; // What's shown in the Spinner
        }

        // equals/hashCode needed if comparing these objects
        @Override
        public boolean equals(Object o) {
            if (this == o)
                return true;
            if (o == null || getClass() != o.getClass())
                return false;
            CameraIdInfo that = (CameraIdInfo) o;
            return id.equals(that.id);
        }

        @Override
        public int hashCode() {
            return Objects.hash(id);
        }
    }

    private TextView bitrateInfoTextView;
    private TextView bitrateHelperTextView;

    // Holds all detected input mics
    private List<AudioDeviceInfo> availableInputMics = new ArrayList<>();
    // Holds the selected mic (null = default/phone mic)
    private AudioDeviceInfo selectedMic = null;
    // Holds the list of labels for dialog
    private List<String> availableMicLabels = new ArrayList<>();

    // ----- Fix Start for this
    // class(SettingsFragment_isWiredMicConnected_field)-----
    private boolean isWiredMicConnected = false;
    // ----- Fix Ended for this
    // class(SettingsFragment_isWiredMicConnected_field)-----

    // ----- Fix Start: Add micPlugReceiver field to SettingsFragment -----
    private BroadcastReceiver micPlugReceiver;
    // ----- Fix End: Add micPlugReceiver field to SettingsFragment -----

    /**
     * Scans for all available input microphones (wired, USB, Bluetooth, etc), logs
     * them,
     * and updates the availableInputMics and availableMicLabels lists.
     */
    private void scanAvailableInputMics() {
        availableInputMics.clear();
        availableMicLabels.clear();
        AudioManager audioManager = (AudioManager) requireContext().getSystemService(Context.AUDIO_SERVICE);
        boolean headphonesNoMicDetected = false;
        boolean wiredMicDetected = false;
        if (Build.VERSION.SDK_INT >= Build.VERSION_CODES.M) {
            AudioDeviceInfo[] devices = audioManager.getDevices(AudioManager.GET_DEVICES_INPUTS);
            StringBuilder logBuilder = new StringBuilder("Detected input devices: ");
            for (AudioDeviceInfo device : devices) {
                int type = device.getType();
                String typeStr = getAudioDeviceTypeString(type);
                String name = device.getProductName() != null ? device.getProductName().toString() : "Unknown";
                logBuilder.append("[Type: ").append(typeStr).append(", Name: ").append(name).append("] ");
                if (device.isSource()) {
                    switch (type) {
                        case AudioDeviceInfo.TYPE_WIRED_HEADSET:
                            availableInputMics.add(device);
                            availableMicLabels.add(name + " (" + typeStr + ")");
                            wiredMicDetected = true;
                            break;
                        case AudioDeviceInfo.TYPE_WIRED_HEADPHONES:
                            // Only add to list if no headset (with mic) detected
                            headphonesNoMicDetected = true;
                            break;
                        case AudioDeviceInfo.TYPE_USB_DEVICE:
                        case AudioDeviceInfo.TYPE_USB_HEADSET:
                        case AudioDeviceInfo.TYPE_BLUETOOTH_SCO:
                        case AudioDeviceInfo.TYPE_BLUETOOTH_A2DP:
                        case AudioDeviceInfo.TYPE_BLE_HEADSET:
                        case AudioDeviceInfo.TYPE_BLE_BROADCAST:
                        case AudioDeviceInfo.TYPE_BLE_SPEAKER:
                            availableInputMics.add(device);
                            availableMicLabels.add(name + " (" + typeStr + ")");
                            break;
                        default:
                            // Not a supported external mic, but log it
                            break;
                    }
                }
            }
            Log.i(TAG_SETTINGS, logBuilder.toString());
        } else {
            // Fallback for older devices: use legacy intent sticky
            Intent intent = requireContext().registerReceiver(null, new IntentFilter(Intent.ACTION_HEADSET_PLUG));
            boolean legacyWired = intent != null && intent.getIntExtra("state", 0) == 1;
            if (legacyWired) {
                availableMicLabels.add("Wired Headset (Legacy)");
                availableInputMics.add(null); // No AudioDeviceInfo, but we can still show
                wiredMicDetected = true;
            }
            Log.i(TAG_SETTINGS, "Legacy headset plug state: " + legacyWired);
        }
        // Add special label if only headphones (no mic) detected
        if (!wiredMicDetected && headphonesNoMicDetected) {
            availableMicLabels.add(getString(R.string.audio_input_source_headphones_no_mic));
            availableInputMics.add(null); // No mic, just for display
        }
        // Always add the default phone mic as the first option
        availableMicLabels.add(0, getString(R.string.audio_input_source_phone));
        availableInputMics.add(0, null); // null means default/phone mic
    }

    /**
     * Returns a human-readable string for AudioDeviceInfo type.
     */
    private String getAudioDeviceTypeString(int type) {
        switch (type) {
            case AudioDeviceInfo.TYPE_WIRED_HEADSET:
                return "Wired Headset";
            case AudioDeviceInfo.TYPE_WIRED_HEADPHONES:
                return "Wired Headphones";
            case AudioDeviceInfo.TYPE_USB_DEVICE:
                return "USB Device";
            case AudioDeviceInfo.TYPE_USB_HEADSET:
                return "USB Headset";
            case AudioDeviceInfo.TYPE_BLUETOOTH_SCO:
                return "Bluetooth SCO";
            case AudioDeviceInfo.TYPE_BLUETOOTH_A2DP:
                return "Bluetooth A2DP";
            case AudioDeviceInfo.TYPE_BUILTIN_MIC:
                return "Built-in Mic";
            case AudioDeviceInfo.TYPE_BLE_HEADSET:
                return "BLE Headset";
            case AudioDeviceInfo.TYPE_BLE_BROADCAST:
                return "BLE Broadcast";
            case AudioDeviceInfo.TYPE_BLE_SPEAKER:
                return "BLE Speaker";
            default:
                return "Other (" + type + ")";
        }
    }

    /**
     * Shows a Material dialog listing all detected mics for user selection.
     * Updates selectedMic and selectedMicLabel, and updates the status TextView.
     */
    private void showMicSelectionDialog() {
        scanAvailableInputMics();
        int checkedItem = 0;
        if (selectedMic != null) {
            for (int i = 0; i < availableInputMics.size(); i++) {
                if (availableInputMics.get(i) != null && selectedMic != null &&
                        availableInputMics.get(i).getId() == selectedMic.getId()) {
                    checkedItem = i;
                    break;
                }
            }
        }
        if (availableInputMics.size() == 1 && availableInputMics.get(0) == null) {
            // ----- Fix Start for Audio Input Source dialog text color -----
            // Check if we're using Snow Veil theme for text color
            String currentTheme = sharedPreferencesManager.sharedPreferences.getString(Constants.PREF_APP_THEME,
                    Constants.DEFAULT_APP_THEME);
            boolean isSnowVeilTheme = "Snow Veil".equals(currentTheme);
            int textColor = ContextCompat.getColor(requireContext(),
                    isSnowVeilTheme ? android.R.color.black : android.R.color.white);
            // ----- Fix End for Audio Input Source dialog text color -----

            TextView messageView = new TextView(requireContext());
            messageView.setText(getString(R.string.audio_input_source_wired_not_available));
            messageView.setTextColor(textColor);
            messageView.setTextSize(16);
            int padding = (int) (16 * requireContext().getResources().getDisplayMetrics().density);
            messageView.setPadding(padding, padding, padding, padding);
            AlertDialog dialog = themedDialogBuilder(requireContext())
                    .setTitle(getString(R.string.setting_audio_input_source_title))
                    .setView(messageView)
                    .setPositiveButton(android.R.string.ok, null)
                    .show();

            // Apply theme-specific colors to dialog buttons
            setDialogButtonColors(dialog);
            return;
        }

        // ----- Fix Start for Audio Input Source dialog text color -----
        // Check if we're using Snow Veil theme for text color
        String currentTheme = sharedPreferencesManager.sharedPreferences.getString(Constants.PREF_APP_THEME,
                Constants.DEFAULT_APP_THEME);
        boolean isSnowVeilTheme = "Snow Veil".equals(currentTheme);
        int color = ContextCompat.getColor(requireContext(),
                isSnowVeilTheme ? android.R.color.black : android.R.color.white);
        // ----- Fix End for Audio Input Source dialog text color -----

        ArrayAdapter<String> adapter = new ArrayAdapter<String>(requireContext(),
                android.R.layout.simple_list_item_single_choice, availableMicLabels) {
            @Override
            public View getView(int position, View convertView, ViewGroup parent) {
                View view = super.getView(position, convertView, parent);
                TextView text1 = view.findViewById(android.R.id.text1);
                if (text1 != null)
                    text1.setTextColor(color);
                return view;
            }
        };
        AlertDialog dialog = themedDialogBuilder(requireContext())
                .setTitle(getString(R.string.setting_audio_input_source_title))
                .setSingleChoiceItems(adapter, checkedItem, (dialogInterface, which) -> {
                    selectedMic = availableInputMics.get(which);
                    updateAudioInputSourceStatusUI();
                    sharedPreferencesManager
                            .setAudioInputSource(selectedMic == null ? SharedPreferencesManager.AUDIO_INPUT_SOURCE_PHONE
                                    : SharedPreferencesManager.AUDIO_INPUT_SOURCE_WIRED);
                    dialogInterface.dismiss();
                })
                .setNegativeButton(R.string.universal_cancel, null)
                .show();

        // Apply theme-specific colors to dialog buttons
        setDialogButtonColors(dialog);
    }

    /**
     * Updates the status TextView to show the selected mic.
     */
    private void updateAudioInputSourceStatusUI() {
        String status;
        boolean headphonesNoMicDetected = false;
        for (String label : availableMicLabels) {
            if (label.equals(getString(R.string.audio_input_source_headphones_no_mic))) {
                headphonesNoMicDetected = true;
                break;
            }
        }
        if (selectedMic == null) {
            if (headphonesNoMicDetected) {
                status = getString(R.string.setting_audio_input_source_status_default) +
                        "\n" + getString(R.string.audio_input_source_headphones_no_mic);
            } else {
                status = getString(R.string.setting_audio_input_source_status_default);
                if (availableInputMics.size() == 1) {
                    status += "\n" + getString(R.string.audio_input_source_wired_not_available);
                }
            }
        } else {
            status = getString(R.string.setting_audio_input_source_status_wired) + ":\n" + selectedMic.getProductName();
        }
        audioInputSourceStatus.setText(status);
        Log.i(TAG_SETTINGS, "Audio input source status updated. Selected: " + selectedMic);
    }

    // --- Activity Result Launcher Initialization & onCreate---
    @Override
    public void onCreate(@Nullable Bundle savedInstanceState) {
        super.onCreate(savedInstanceState);
        // Use standard Log
        Log.d(TAG_SETTINGS, "onCreate: Initializing fragment.");
        // Initialize helpers/managers FIRST
        locationHelper = new LocationHelper(requireContext());
        sharedPreferencesManager = SharedPreferencesManager.getInstance(requireContext());
        executorService = Executors.newSingleThreadExecutor(); // Ensure initialized
        // *** ADD: Detect cameras ONCE here (or consider a dedicated CameraHelper
        // class) ***
        detectAvailableBackCameras();

        initializeCamcorderProfiles(); // Call initialization methods
        initializeVideoCodec();

        // Register the launcher FOR CUSTOM LOCATION SELECTION
        openDocumentTreeLauncher = registerForActivityResult(
                new ActivityResultContracts.OpenDocumentTree(),
                uri -> { // This lambda executes AFTER user picks a folder (or cancels)
                    if (uri != null) {
                        Log.i(TAG_SETTINGS, "SAF URI selected: " + uri);
                        boolean success = false;
                        try {
                            // --- IMPORTANT: Persist Permission ---
                            final int takeFlags = Intent.FLAG_GRANT_READ_URI_PERMISSION
                                    | Intent.FLAG_GRANT_WRITE_URI_PERMISSION;
                            requireContext().getContentResolver().takePersistableUriPermission(uri, takeFlags);

                            // --- Save Preferences ---
                            sharedPreferencesManager.setCustomStorageUri(uri.toString());
                            sharedPreferencesManager.setStorageMode(SharedPreferencesManager.STORAGE_MODE_CUSTOM);
                            success = true;

                            Toast.makeText(requireContext(), "Custom location set", Toast.LENGTH_SHORT).show();

                            // --- SEND BROADCAST on SUCCESS ---
                            sendStorageChangedBroadcast();

                        } catch (SecurityException e) {
                            Log.e(TAG_SETTINGS, "Failed take permission", e);
                            Toast.makeText(requireContext(), "Error setting permission", Toast.LENGTH_LONG).show();
                        } catch (Exception e) {
                            Log.e(TAG_SETTINGS, "Error processing URI", e);
                            Toast.makeText(requireContext(), "Could not use folder", Toast.LENGTH_LONG).show();
                        }

                        // --- Update UI & potentially reset prefs on failure ---
                        if (!success) {
                            sharedPreferencesManager.setStorageMode(SharedPreferencesManager.STORAGE_MODE_INTERNAL);
                            sharedPreferencesManager.setCustomStorageUri(null);
                        }
                        updateStorageLocationUI(); // Update UI regardless

                    } else {
                        Log.w(TAG_SETTINGS, "SAF folder selection cancelled (null URI returned).");
                        // IMPORTANT: Revert radio button if user cancels selection while trying to
                        // enable Custom
                        String currentMode = sharedPreferencesManager.getStorageMode();
                        if (!SharedPreferencesManager.STORAGE_MODE_CUSTOM.equals(currentMode)) {
                            // If they weren't already in Custom mode, and cancelled, revert UI to internal
                            storageLocationRadioGroup.check(R.id.radio_internal_storage);
                        }
                        updateStorageLocationUI(); // Ensure UI is consistent
                    }
                }); // End of registerForActivityResult lambda
    }

    // --- NEW: Helper method to send the broadcast ---
    private void sendStorageChangedBroadcast() {
        if (getContext() == null)
            return;
        Intent intent = new Intent(Constants.ACTION_STORAGE_LOCATION_CHANGED);
        // No specific data needed, the receiver just needs to know a change happened
        // Using standard ContextCompat for broadcast without LocalBroadcastManager
        // Make it explicit that it's not exported
        // sendBroadcast(intent) // Using this implicitly might trigger lint warnings
        // depending on target SDK
        requireContext().sendBroadcast(intent); // Standard way if not using LocalBroadcastManager
        Log.i(TAG_SETTINGS, "Sent ACTION_STORAGE_LOCATION_CHANGED broadcast.");
    }

    @Override
    public View onCreateView(LayoutInflater inflater, ViewGroup container, Bundle savedInstanceState) {
        view = inflater.inflate(R.layout.fragment_settings, container, false);
        Log.d(TAG_SETTINGS, "onCreateView: Inflating layout and setting up views.");

        // Find views by ID
        MaterialToolbar toolbar = view.findViewById(R.id.topAppBar);
        MaterialButton readmeButton = view.findViewById(R.id.readme_button);
        cameraSelectionToggle = view.findViewById(R.id.camera_selection_toggle);
        resolutionSpinner = view.findViewById(R.id.resolution_spinner);
        frameRateSpinner = view.findViewById(R.id.framerate_spinner);
        zoomRatioSpinner = view.findViewById(R.id.zoom_ratio_spinner);
        codecSpinner = view.findViewById(R.id.codec_spinner);
        watermarkSpinner = view.findViewById(R.id.watermark_spinner);
        locationSwitch = view.findViewById(R.id.location_toggle_group);
        locationEmbedSwitch = view.findViewById(R.id.location_embed_toggle_group);
        debugSwitch = view.findViewById(R.id.debug_toggle_group);
        audioSwitch = view.findViewById(R.id.audio_toggle_group); // Find audio switch
        MaterialButton reviewButton = view.findViewById(R.id.review_button);
        MaterialButton audioSettingsButton = view.findViewById(R.id.audio_settings_button);

        // ----- Fix Start for button text colors -----
        // Set white text color for buttons for better visibility
        if (readmeButton != null) {
            readmeButton.setTextColor(ContextCompat.getColor(requireContext(), android.R.color.white));
        }

        if (reviewButton != null) {
            reviewButton.setTextColor(ContextCompat.getColor(requireContext(), android.R.color.white));
        }
        // ----- Fix End for button text colors -----

        if (audioSettingsButton != null) {
            audioSettingsButton.setOnClickListener(v -> showAudioSettingsDialog());
            audioSettingsButton.setTextColor(ContextCompat.getColor(requireContext(), android.R.color.white));
        }

        // Initialize Storage UI elements
        storageLocationRadioGroup = view.findViewById(R.id.storage_location_radio_group);
        radioInternalStorage = view.findViewById(R.id.radio_internal_storage);
        radioCustomLocation = view.findViewById(R.id.radio_custom_location);
        buttonChooseCustomLocation = view.findViewById(R.id.button_choose_custom_location);
        tvCustomLocationPath = view.findViewById(R.id.tv_custom_location_path);

        // *** Find the NEW views ***
        backCameraLensSpinner = view.findViewById(R.id.back_camera_lens_spinner);
        backCameraLensLayout = view.findViewById(R.id.back_camera_lens_layout);
        backCameraLensDivider = view.findViewById(R.id.back_camera_lens_divider); // *** FIND THE DIVIDER ***
        orientationSpinner = view.findViewById(R.id.orientation_spinner);

        // ----- Fix Start for this class
        // (SettingsFragment_video_splitting_view_finding) -----
        videoSplittingSwitch = view.findViewById(R.id.video_splitting_switch);
        videoSplitSizeLayout = view.findViewById(R.id.video_split_size_layout);
        videoSplitSizeValueTextView = view.findViewById(R.id.video_split_size_value_textview); // New TextView
        // ----- Fix Ended for this class
        // (SettingsFragment_video_splitting_view_finding) -----

        // Find notification customization button
        notificationCustomizationButton = view.findViewById(R.id.button_notification_customization);

        audioInputSourceStatus = view.findViewById(R.id.audio_input_source_status);
        setupAudioInputSourceSection();

        // *** Safety check for the new view ***
        if (backCameraLensDivider == null) {
            Log.e(TAG, "onCreateView: Critical - back_camera_lens_divider View not found!");
        }
        // *** Add null check for the layout too if not done elsewhere ***
        if (backCameraLensLayout == null) {
            Log.e(TAG, "onCreateView: Critical - back_camera_lens_layout LinearLayout not found!");
        }

        bitrateInfoTextView = view.findViewById(R.id.bitrate_info_textview);
        bitrateHelperTextView = view.findViewById(R.id.bitrate_helper_textview);

        // Setup components

        readmeButton.setOnClickListener(v -> showReadmeDialog());
        setupCameraSelectionToggle(view, cameraSelectionToggle);
        setupBackCameraLensSpinner(); // Setup spinner listener
        setupResolutionSpinner();
        setupFrameRateSpinner();
        setupCodecSpinner();
        setupWatermarkSpinner(view, watermarkSpinner);
        setupLocationSwitch(locationSwitch); // Use switch variable
        setupDebugSwitch(debugSwitch); // Use switch variable
        setupAudioSwitch(audioSwitch); // Setup audio switch
        reviewButton.setOnClickListener(v -> openInAppBrowser("https://forms.gle/DvUoc1v9kB2bkFiS6"));
        setupThemeSpinner(view);
        setupFrameRateNoteText();
        setupCodecNoteText();
        setupOrientationSpinner();

        // ----- Fix Start for this class (SettingsFragment_video_splitting_setup_call)
        // -----
        setupVideoSplittingSection();
        // ----- Fix Ended for this class (SettingsFragment_video_splitting_setup_call)
        // -----

        // Setup listeners for storage options
        setupStorageLocationOptions();
        // Set initial UI state based on saved preferences
        updateStorageLocationUI();

        setupCameraSelectionToggle(view, cameraSelectionToggle); // Setup front/back toggle FIRST
        // *** Setup the NEW spinner AFTER the main toggle ***
        setupBackCameraLensSpinner();
        // Call initial UI update for the lens spinner based on current Front/Back
        // selection
        updateBackLensSpinnerVisibility();

        MaterialButton videoBitrateButton = view.findViewById(R.id.video_bitrate_button);
        if (videoBitrateButton != null) {
            videoBitrateButton.setOnClickListener(v -> showVideoBitrateDialog());
            videoBitrateButton.setTextColor(ContextCompat.getColor(requireContext(), android.R.color.white));
        }

        // ----- Fix Start for onCreateView: Setup Choose Button for mic selection -----
        MaterialButton audioInputSourceButton = view.findViewById(R.id.audio_input_source_button);
        if (audioInputSourceButton != null) {
            audioInputSourceButton.setOnClickListener(v -> showMicSelectionDialog());
            audioInputSourceButton.setTextColor(ContextCompat.getColor(requireContext(), android.R.color.white));
        }
        // Remove row click logic for audio_input_source_layout
        // ... existing code ...
        // ----- Fix End for onCreateView: Setup Choose Button for mic selection -----

        // ----- Fix Start for onboarding toggle logic in onCreateView -----
        MaterialSwitch onboardingToggle = view.findViewById(R.id.onboarding_toggle);
        if (onboardingToggle != null) {
            boolean showOnboarding = sharedPreferencesManager.isShowOnboarding();
            onboardingToggle.setChecked(showOnboarding);
            onboardingToggle.setOnCheckedChangeListener((buttonView, isChecked) -> {
                // When enabling onboarding, also clear the first install check flag
                // so the onboarding will definitely show on next launch
                if (isChecked) {
                    sharedPreferencesManager.sharedPreferences.edit()
                            .putBoolean(Constants.FIRST_INSTALL_CHECKED_KEY, false)
                            .commit();
                }
                sharedPreferencesManager.setShowOnboarding(isChecked);
            });
        }
        // ----- Fix Ended for onboarding toggle logic in onCreateView -----

        MaterialButton languageChooseButton = view.findViewById(R.id.language_choose_button);
        if (languageChooseButton != null) {
            setupSettingsLanguageDialog(languageChooseButton);
        }

        setupUI();

        // ----- Fix Start: Apply theme colors to headings, buttons, toggles using theme
        // attributes -----
        applyThemeToUI(view);
        // ----- Fix End: Apply theme colors to headings, buttons, toggles using theme
        // attributes -----

        // ----- Fix Start: Apply theme color to top bar and buttons -----
        // Top app bar
        if (toolbar != null && "Crimson Bloom".equals(sharedPreferencesManager.sharedPreferences
                .getString(Constants.PREF_APP_THEME, Constants.DEFAULT_APP_THEME))) {
            toolbar.setBackgroundColor(ContextCompat.getColor(requireContext(), R.color.red_theme_primary_variant));
        } else if (toolbar != null) {
            toolbar.setBackgroundColor(resolveThemeColor(R.attr.colorTopBar));
        }
        // ----- Fix End: Apply theme color to top bar and buttons -----

        return view;
    }

    private void setupUI() {
        // Set up the UI with saved preferences
        setupAppIconButton(view); // Add app icon setup
        setupCameraSelectionToggle(view, cameraSelectionToggle);
        setupResolutionSpinner();
        setupFrameRateSpinner();
        setupZoomRatioSpinner();
        updateZoomRatioSpinner(); // Populate initially based on current camera type
        setupCodecSpinner();
        setupWatermarkSpinner(view, watermarkSpinner);
        setupLocationSwitch(locationSwitch);
        setupLocationEmbedSwitch(locationEmbedSwitch);
        setupDebugSwitch(debugSwitch);
        setupAudioSwitch(audioSwitch);
        setupThemeSpinner(view);
        setupOrientationSpinner();
        setupVideoSplittingSection();

        // Setup notification customization button
        if (notificationCustomizationButton != null) {
            setupNotificationCustomizationButton();
        }

        locationHelper = new LocationHelper(getContext());

        setupStorageLocationOptions();
    }

    @SuppressLint("UnspecifiedRegisterReceiverFlag")
    @Override
    public void onStart() {
        super.onStart();
        Log.d(TAG_SETTINGS, "onStart: Registering receivers.");
        registerBroadcastOnRecordingStarted();
        registerBrodcastOnRecordingStopped();

        if (Build.VERSION.SDK_INT >= Build.VERSION_CODES.TIRAMISU) {
            requireActivity().registerReceiver(broadcastOnRecordingStarted,
                    new IntentFilter(Constants.BROADCAST_ON_RECORDING_STARTED), Context.RECEIVER_EXPORTED);
            requireActivity().registerReceiver(broadcastOnRecordingStopped,
                    new IntentFilter(Constants.BROADCAST_ON_RECORDING_STOPPED), Context.RECEIVER_EXPORTED);
        } else {
            requireActivity().registerReceiver(broadcastOnRecordingStarted,
                    new IntentFilter(Constants.BROADCAST_ON_RECORDING_STARTED));
            requireActivity().registerReceiver(broadcastOnRecordingStopped,
                    new IntentFilter(Constants.BROADCAST_ON_RECORDING_STOPPED));
        }
        // Call sync camera switch AFTER views are inflated and listeners possibly set
        syncCameraSwitch(view, cameraSelectionToggle);
        // Register micPlugReceiver for real-time mic feedback
        if (micPlugReceiver == null) {
            micPlugReceiver = new BroadcastReceiver() {
                @Override
                public void onReceive(Context context, Intent intent) {
                    updateAudioInputSourceUI();
                }
            };
            IntentFilter filter = new IntentFilter();
            filter.addAction("android.hardware.usb.action.USB_DEVICE_ATTACHED");
            filter.addAction("android.hardware.usb.action.USB_DEVICE_DETACHED");
            filter.addAction(Intent.ACTION_HEADSET_PLUG);
            requireContext().registerReceiver(micPlugReceiver, filter);
        }
    }

    // --- NEW Storage Logic Methods ---

    // ** Inside SettingsFragment.java **

    private void setupStorageLocationOptions() {
        // Ensure RadioGroup exists
        if (storageLocationRadioGroup == null) {
            Log.e(TAG_SETTINGS, "storageLocationRadioGroup is null in setupStorageLocationOptions!");
            return;
        }

        storageLocationRadioGroup.setOnCheckedChangeListener((group, checkedId) -> {
            boolean preferenceChanged = false; // Flag to track if a broadcast is needed due to mode CHANGE

            // Get current saved values BEFORE making changes
            String previouslySavedMode = sharedPreferencesManager.getStorageMode();
            String existingCustomUri = sharedPreferencesManager.getCustomStorageUri();

            if (checkedId == R.id.radio_internal_storage) {
                // Changing *to* Internal
                if (!SharedPreferencesManager.STORAGE_MODE_INTERNAL.equals(previouslySavedMode)) {
                    Log.i(TAG_SETTINGS, "User switched to Internal Storage via Radio Button.");
                    sharedPreferencesManager.setStorageMode(SharedPreferencesManager.STORAGE_MODE_INTERNAL);
                    sharedPreferencesManager.setCustomStorageUri(null); // Clear custom URI
                    preferenceChanged = true;
                }
                updateStorageLocationUI(); // Update UI regardless
            } else if (checkedId == R.id.radio_custom_location) {
                // Changing *to* Custom (or re-selecting it)

                // ** FIX: Only launch picker if NO valid URI exists **
                if (existingCustomUri == null || !isValidUri(existingCustomUri)) { // Add an isValidUri check if needed
                    Log.i(TAG_SETTINGS, "Custom Radio checked, but no valid URI exists. Launching picker.");
                    launchDirectoryPicker();
                    // The mode and URI will be set ONLY AFTER successful picker result.
                    // No preference change YET, so preferenceChanged remains false.
                }
                // ** Else: Valid URI already exists **
                else {
                    Log.d(TAG_SETTINGS, "Custom Radio checked, valid URI already exists. Setting mode.");
                    // Check if the mode actually needs changing
                    if (!SharedPreferencesManager.STORAGE_MODE_CUSTOM.equals(previouslySavedMode)) {
                        sharedPreferencesManager.setStorageMode(SharedPreferencesManager.STORAGE_MODE_CUSTOM);
                        preferenceChanged = true; // Mode changed, need broadcast
                    }
                    updateStorageLocationUI(); // Ensure UI reflects the custom state
                }
            }

            // Send broadcast *only if* the mode preference actually changed and was
            // committed
            if (preferenceChanged) {
                sendStorageChangedBroadcast();
            }
        });

        // Choose button listener remains the same
        if (buttonChooseCustomLocation != null) {
            buttonChooseCustomLocation.setOnClickListener(v -> launchDirectoryPicker());
        } else {
            Log.e(TAG_SETTINGS, "buttonChooseCustomLocation is null!");
        }
    }

    // Helper to quickly check if a URI string seems parseable (optional but good
    // practice)
    private boolean isValidUri(String uriString) {
        if (uriString == null || uriString.isEmpty())
            return false;
        try {
            Uri.parse(uriString);
            return true;
        } catch (Exception e) {
            return false;
        }
    }

    private void launchDirectoryPicker() {
        Log.d(TAG_SETTINGS, "Launching directory picker (ACTION_OPEN_DOCUMENT_TREE)");
        Uri initialUri = null;
        try {
            openDocumentTreeLauncher.launch(initialUri);
        } catch (Exception e) {
            Log.e(TAG_SETTINGS, "Error launching directory picker", e);
            Toast.makeText(requireContext(), "Could not open folder picker", Toast.LENGTH_SHORT).show();
            sharedPreferencesManager.setStorageMode(SharedPreferencesManager.STORAGE_MODE_INTERNAL);
            updateStorageLocationUI(); // Reset UI if launch fails
        }
    }

    private void updateStorageLocationUI() {
        // Ensure view elements are not null before accessing
        if (storageLocationRadioGroup == null || buttonChooseCustomLocation == null || tvCustomLocationPath == null) {
            Log.w(TAG_SETTINGS, "updateStorageLocationUI: UI elements not yet initialized.");
            return;
        }

        String currentMode = sharedPreferencesManager.getStorageMode();
        String customUriString = sharedPreferencesManager.getCustomStorageUri();
        boolean isInCustomMode = SharedPreferencesManager.STORAGE_MODE_CUSTOM.equals(currentMode)
                && customUriString != null;

        Log.d(TAG_SETTINGS, "Updating UI - Mode: " + currentMode + ", URI set: " + (customUriString != null));

        // ----- Fix Start: Set radio button text color for Faded Night theme -----
        String currentTheme = sharedPreferencesManager.sharedPreferences.getString(Constants.PREF_APP_THEME,
                Constants.DEFAULT_APP_THEME);
        boolean isFadedNightTheme = "Faded Night".equals(currentTheme);

        if (isFadedNightTheme) {
            // Create a ColorStateList that uses white for both checked and unchecked states
            int[][] states = new int[][] {
                    new int[] { android.R.attr.state_checked }, // checked state
                    new int[] { -android.R.attr.state_checked } // unchecked state
            };

            int[] colors = new int[] {
                    Color.WHITE, // color for checked state - WHITE
                    Color.WHITE // color for unchecked state - WHITE
            };

            ColorStateList colorStateList = new ColorStateList(states, colors);

            // Apply to specific radio buttons
            if (radioInternalStorage != null) {
                radioInternalStorage.setTextColor(colorStateList);
                // Also adjust the button tint if needed
                radioInternalStorage.setButtonTintList(colorStateList);
            }

            if (radioCustomLocation != null) {
                radioCustomLocation.setTextColor(colorStateList);
                // Also adjust the button tint if needed
                radioCustomLocation.setButtonTintList(colorStateList);
            }

            // Also apply to any other radio buttons in the group
            for (int i = 0; i < storageLocationRadioGroup.getChildCount(); i++) {
                View child = storageLocationRadioGroup.getChildAt(i);
                if (child instanceof RadioButton) {
                    RadioButton radioButton = (RadioButton) child;
                    radioButton.setTextColor(colorStateList);
                    radioButton.setButtonTintList(colorStateList);
                }
            }
        }
        // ----- Fix End: Set radio button text color for Faded Night theme -----

        if (isInCustomMode) {
            storageLocationRadioGroup.check(R.id.radio_custom_location);
            buttonChooseCustomLocation.setVisibility(View.VISIBLE);
            tvCustomLocationPath.setVisibility(View.VISIBLE);
            tvCustomLocationPath.setText(getDisplayPath(customUriString));
            Log.d(TAG_SETTINGS, "UI updated to show Custom Location: " + tvCustomLocationPath.getText());
        } else {
            storageLocationRadioGroup.check(R.id.radio_internal_storage);
            buttonChooseCustomLocation.setVisibility(View.GONE);
            tvCustomLocationPath.setVisibility(View.GONE);
            if (SharedPreferencesManager.STORAGE_MODE_CUSTOM.equals(currentMode)) {
                Log.w(TAG_SETTINGS, "Custom mode was set but URI is null, reverting mode to internal.");
                sharedPreferencesManager.setStorageMode(SharedPreferencesManager.STORAGE_MODE_INTERNAL);
            }
            Log.d(TAG_SETTINGS, "UI updated to show Internal Storage");
        }
    }

    private String getDisplayPath(String uriString) {
        if (uriString == null)
            return "None selected";
        try {
            Uri treeUri = Uri.parse(uriString);
            DocumentFile pickedDir = DocumentFile.fromTreeUri(requireContext(), treeUri);
            if (pickedDir != null && pickedDir.canRead()) { // Check readability
                String name = pickedDir.getName();
                String path = treeUri.getPath();
                // Basic check for typical external storage/SD card format
                if (name == null && path != null && path.contains(":") && path.startsWith("/tree/")) {
                    return "SD Card / Ext. Storage";
                } else if (name != null) {
                    return "Folder: " + name;
                } else {
                    // Fallback if name is null but readable
                    return "Selected Folder";
                }
            } else {
                Log.w(TAG_SETTINGS, "Could not get DocumentFile, name or cannot read URI: " + uriString);
                return "Custom Location (Unreadable/Invalid)";
            }
        } catch (Exception e) {
            Log.e(TAG_SETTINGS, "Error parsing URI for display: " + uriString, e);
            return "Custom Location (Error)";
        }
    }
    // --- END NEW Storage Logic Methods ---

    // --- Existing Helper & Setup methods ---

    // Helper method to apply ripple effect on touch (used by various listeners)
    private void vibrateTouch() {
        Vibrator vibrator = (Vibrator) requireContext().getSystemService(Context.VIBRATOR_SERVICE);
        if (vibrator != null && vibrator.hasVibrator()) {
            if (Build.VERSION.SDK_INT >= Build.VERSION_CODES.O) {
                vibrator.vibrate(VibrationEffect.createOneShot(50, VibrationEffect.DEFAULT_AMPLITUDE));
            } else {
                vibrator.vibrate(50); // Deprecated in API 26
            }
        }
    }

    // Method to visually update toggle button group state
    private void updateButtonAppearance(MaterialButton button, boolean isSelected) {
        if (button == null)
            return;

        int themeColor = resolveThemeColor(R.attr.colorButton); // Theme color for selected
        int black = ContextCompat.getColor(requireContext(), R.color.black); // Black for unselected in Faded Night
        int white = ContextCompat.getColor(requireContext(), android.R.color.white);
        int purpleColor = ContextCompat.getColor(requireContext(), R.color.colorPrimary); // #cfbafd

        // Check current theme to apply different styles
        String currentTheme = sharedPreferencesManager.sharedPreferences.getString(Constants.PREF_APP_THEME,
                Constants.DEFAULT_APP_THEME);

        if (isSelected) {
            if ("Midnight Dusk".equals(currentTheme)) {
                // For Midnight Dusk, ALWAYS use #cfbafd color directly for selected buttons
                // Don't use themeColor or resolveThemeColor which might return gray
                button.setBackgroundColor(purpleColor);
                button.setTextColor(black); // Black text on light purple background
                button.setStrokeColor(ColorStateList.valueOf(purpleColor)); // No visible border
                button.setIconTintResource(android.R.color.black); // Icon should be black too for contrast
            } else if ("Premium Gold".equals(currentTheme)) {
                // For Gold theme, use gold color with black text for contrast
                button.setBackgroundColor(ContextCompat.getColor(requireContext(), R.color.gold_theme_primary));
                button.setTextColor(black); // Black text on gold background
                button.setStrokeColor(
                        ColorStateList.valueOf(ContextCompat.getColor(requireContext(), R.color.gold_theme_primary)));
                button.setIconTintResource(android.R.color.black);
            } else if ("Silent Forest".equals(currentTheme)) {
                // For Silent Forest theme, use green/teal color with black text for contrast
                button.setBackgroundColor(ContextCompat.getColor(requireContext(), R.color.silentforest_theme_primary));
                button.setTextColor(black); // Black text on green background
                button.setStrokeColor(ColorStateList
                        .valueOf(ContextCompat.getColor(requireContext(), R.color.silentforest_theme_primary)));
                button.setIconTintResource(android.R.color.black);
            } else if ("Shadow Alloy".equals(currentTheme)) {
                // For Shadow Alloy theme, use silver color with black text for contrast
                button.setBackgroundColor(ContextCompat.getColor(requireContext(), R.color.shadowalloy_theme_primary));
                button.setTextColor(black); // Black text on silver background
                button.setStrokeColor(ColorStateList
                        .valueOf(ContextCompat.getColor(requireContext(), R.color.shadowalloy_theme_primary)));
                button.setIconTintResource(android.R.color.black);
            } else {
                // For other themes, use theme color
                button.setBackgroundColor(themeColor);
                button.setTextColor(white);
                button.setStrokeColor(ColorStateList.valueOf(themeColor)); // No visible border
                button.setIconTintResource(android.R.color.white);
            }
        } else {
            // Unselected button style (different per theme)
            if ("Faded Night".equals(currentTheme) || "AMOLED".equals(currentTheme) || "Amoled".equals(currentTheme)
                    || "Midnight Dusk".equals(currentTheme)) {
                // Faded Night and Midnight Dusk themes - black background, white text, no
                // stroke
                button.setBackgroundColor(black);
                button.setTextColor(white);
                button.setStrokeWidth(0); // Remove stroke completely
                button.setStrokeColor(ColorStateList.valueOf(black)); // Set stroke to match background
                button.setIconTintResource(android.R.color.white);
            } else if ("Crimson Bloom".equals(currentTheme)) {
                // Crimson Bloom theme - darker red background, white text
                int darkRed = ContextCompat.getColor(requireContext(), R.color.red_theme_primary_variant);
                button.setBackgroundColor(darkRed);
                button.setTextColor(white);
                button.setStrokeWidth(0);
                button.setStrokeColor(ColorStateList.valueOf(darkRed));
                button.setIconTintResource(android.R.color.white);
            } else if ("Premium Gold".equals(currentTheme)) {
                // Premium Gold theme - darker gold background, white text
                int darkGold = ContextCompat.getColor(requireContext(), R.color.gold_theme_primary_variant);
                button.setBackgroundColor(darkGold);
                button.setTextColor(white);
                button.setStrokeWidth(0);
                button.setStrokeColor(ColorStateList.valueOf(darkGold));
                button.setIconTintResource(android.R.color.white);
            } else if ("Silent Forest".equals(currentTheme)) {
                // Silent Forest theme - darker green background, white text
                int darkGreen = ContextCompat.getColor(requireContext(), R.color.silentforest_theme_primary_variant);
                button.setBackgroundColor(darkGreen);
                button.setTextColor(white);
                button.setStrokeWidth(0);
                button.setStrokeColor(ColorStateList.valueOf(darkGreen));
                button.setIconTintResource(android.R.color.white);
            } else if ("Shadow Alloy".equals(currentTheme)) {
                // Shadow Alloy theme - darker silver background, white text
                int darkSilver = ContextCompat.getColor(requireContext(), R.color.shadowalloy_theme_primary_variant);
                button.setBackgroundColor(darkSilver);
                button.setTextColor(white);
                button.setStrokeWidth(0);
                button.setStrokeColor(ColorStateList.valueOf(darkSilver));
                button.setIconTintResource(android.R.color.white);
            } else if ("Pookie Pink".equals(currentTheme)) {
                // Pookie Pink theme - darker pink background, white text
                int darkPink = ContextCompat.getColor(requireContext(), R.color.pookiepink_theme_primary_variant);
                button.setBackgroundColor(darkPink);
                button.setTextColor(white);
                button.setStrokeWidth(0);
                button.setStrokeColor(ColorStateList.valueOf(darkPink));
                button.setIconTintResource(android.R.color.white);
            } else if ("Snow Veil".equals(currentTheme)) {
                // Snow Veil theme - light grey background, black text
                int lightGrey = ContextCompat.getColor(requireContext(), R.color.snowveil_theme_primary_variant);
                button.setBackgroundColor(lightGrey);
                button.setTextColor(black);
                button.setStrokeWidth(0);
                button.setStrokeColor(ColorStateList.valueOf(lightGrey));
                button.setIconTintResource(android.R.color.black);
            } else {
                // Fallback for any other theme - dark gray with white text
                int darkGray = ContextCompat.getColor(requireContext(), R.color.gray_button_filled);
                button.setBackgroundColor(darkGray);
                button.setTextColor(white);
                button.setStrokeWidth(0);
                button.setStrokeColor(ColorStateList.valueOf(darkGray));
                button.setIconTintResource(android.R.color.white);
            }
        }
    }

    // --- Ensure initializeCamcorderProfiles is defined ---
    private void initializeCamcorderProfiles() {
        // Ensure camcorderProfilesAvailables map is created
        if (camcorderProfilesAvailables == null) {
            camcorderProfilesAvailables = new HashMap<>();
        } else {
            camcorderProfilesAvailables.clear(); // Clear previous data if re-initializing
        }

        Log.d(TAG, "Initializing Camcorder Profiles Map");
        for (CameraType type : CameraType.values()) {
            List<CamcorderProfile> camcorderProfiles = getCamcorderProfilesForTypeInternal(type); // Renamed helper
            if (!camcorderProfiles.isEmpty()) {
                Log.d(TAG, "Profiles found for " + type + ": " + camcorderProfiles.size());
                camcorderProfilesAvailables.put(type, camcorderProfiles);
            } else {
                Log.w(TAG, "No profiles found for " + type);
                // Optionally add a default high profile if list is empty?
                // camcorderProfilesAvailables.put(type,
                // Collections.singletonList(CamcorderProfile.get(type.getCameraId(),
                // CamcorderProfile.QUALITY_HIGH)));
            }
        }
        Log.d(TAG, "Finished initializing profiles map.");
    }

    private void initializeVideoCodec() {
        if (!sharedPreferencesManager.isVideoCodecExist()) {
            VideoCodec compatibleCodec = getCompatiblesVideoCodec();
            if (compatibleCodec != null) {
                sharedPreferencesManager.sharedPreferences.edit()
                        .putString(Constants.PREF_VIDEO_CODEC, compatibleCodec.toString()).apply();
                Log.d(TAG_SETTINGS, "Initialized video codec preference to: " + compatibleCodec);
            } else {
                Log.e(TAG_SETTINGS, "Could not find any compatible video codec!");
                // Fallback or handle error appropriately
                sharedPreferencesManager.sharedPreferences.edit()
                        .putString(Constants.PREF_VIDEO_CODEC, Constants.DEFAULT_VIDEO_CODEC.toString()).apply();
            }
        } else {
            Log.d(TAG_SETTINGS, "Video codec preference already exists: " + sharedPreferencesManager.getVideoCodec());
        }
    }

    @Override
    public void onStop() {
        super.onStop();
        Log.d(TAG_SETTINGS, "onStop: Unregistering receivers.");
        try {
            if (broadcastOnRecordingStarted != null)
                requireActivity().unregisterReceiver(broadcastOnRecordingStarted);
            if (broadcastOnRecordingStopped != null)
                requireActivity().unregisterReceiver(broadcastOnRecordingStopped);
        } catch (IllegalArgumentException e) {
            Log.w(TAG_SETTINGS, "Receiver not registered? " + e.getMessage());
        }
        broadcastOnRecordingStarted = null; // Nullify to prevent leaks
        broadcastOnRecordingStopped = null;
        // Unregister micPlugReceiver for real-time mic feedback
        if (micPlugReceiver != null) {
            requireContext().unregisterReceiver(micPlugReceiver);
            micPlugReceiver = null;
        }
    }

    private void registerBroadcastOnRecordingStarted() {
        if (broadcastOnRecordingStarted != null)
            return; // Already registered
        broadcastOnRecordingStarted = new BroadcastReceiver() {
            @Override
            public void onReceive(Context context, Intent i) {
                Log.d(TAG_SETTINGS, "Received BROADCAST_ON_RECORDING_STARTED");
                // Disable UI elements when recording starts
                if (cameraSelectionToggle != null)
                    cameraSelectionToggle.setEnabled(false);
                if (resolutionSpinner != null)
                    resolutionSpinner.setEnabled(false);
                if (frameRateSpinner != null)
                    frameRateSpinner.setEnabled(false);
                if (watermarkSpinner != null)
                    watermarkSpinner.setEnabled(false);
                if (codecSpinner != null)
                    codecSpinner.setEnabled(false);
                if (storageLocationRadioGroup != null) { // Disable storage options too
                    for (int j = 0; j < storageLocationRadioGroup.getChildCount(); j++) {
                        storageLocationRadioGroup.getChildAt(j).setEnabled(false);
                    }
                }
                if (buttonChooseCustomLocation != null)
                    buttonChooseCustomLocation.setEnabled(false);
            }
        };
        Log.d(TAG_SETTINGS, "Recording started broadcast receiver created.");
    }

    private void registerBrodcastOnRecordingStopped() {
        if (broadcastOnRecordingStopped != null)
            return; // Already registered
        broadcastOnRecordingStopped = new BroadcastReceiver() {
            @Override
            public void onReceive(Context context, Intent i) {
                Log.d(TAG_SETTINGS, "Received BROADCAST_ON_RECORDING_STOPPED");
                // Re-enable UI elements when recording stops
                if (cameraSelectionToggle != null)
                    cameraSelectionToggle.setEnabled(true);
                if (resolutionSpinner != null)
                    resolutionSpinner.setEnabled(true);
                if (frameRateSpinner != null)
                    frameRateSpinner.setEnabled(true);
                if (watermarkSpinner != null)
                    watermarkSpinner.setEnabled(true);
                if (codecSpinner != null)
                    codecSpinner.setEnabled(sharedPreferencesManager.isVideoCodecExist()); // Enable based on prefs
                if (storageLocationRadioGroup != null) { // Enable storage options
                    for (int j = 0; j < storageLocationRadioGroup.getChildCount(); j++) {
                        storageLocationRadioGroup.getChildAt(j).setEnabled(true);
                    }
                }
                if (buttonChooseCustomLocation != null)
                    buttonChooseCustomLocation.setEnabled(true);
            }
        };
        Log.d(TAG_SETTINGS, "Recording stopped broadcast receiver created.");
    }

    // Overriding onResume to ensure UI is correctly updated when fragment becomes
    // visible
    @Override
    public void onResume() {
        super.onResume();
        Log.d(TAG_SETTINGS, "onResume: Syncing UI states.");
        // Ensure sharedPreferencesManager is valid
        if (sharedPreferencesManager == null) {
            sharedPreferencesManager = SharedPreferencesManager.getInstance(requireContext());
        }

        // Force refresh the camera toggle buttons appearance
        if (cameraSelectionToggle != null && view != null) {
            MaterialButton backCameraButton = view.findViewById(R.id.button_back_camera);
            MaterialButton frontCameraButton = view.findViewById(R.id.button_front_camera);
            if (backCameraButton != null && frontCameraButton != null) {
                CameraType selected = sharedPreferencesManager.getCameraSelection();
                updateButtonAppearance(backCameraButton, selected == CameraType.BACK);
                updateButtonAppearance(frontCameraButton, selected == CameraType.FRONT);

                // Special handling for Midnight Dusk theme to ensure purple color
                String currentTheme = sharedPreferencesManager.sharedPreferences.getString(Constants.PREF_APP_THEME,
                        Constants.DEFAULT_APP_THEME);
                if ("Midnight Dusk".equals(currentTheme)) {
                    // Force apply correct purple colors to selected button
                    MaterialButton selectedButton = (selected == CameraType.BACK) ? backCameraButton
                            : frontCameraButton;
                    int purpleColor = ContextCompat.getColor(requireContext(), R.color.colorPrimary); // #cfbafd
                    selectedButton.setBackgroundColor(purpleColor);
                    selectedButton.setTextColor(Color.BLACK);
                    selectedButton.setStrokeColor(ColorStateList.valueOf(purpleColor));
                    selectedButton.setIconTintResource(android.R.color.black);

                    Log.d(TAG_SETTINGS, "onResume: Forcing purple color for Midnight Dusk theme");
                }
            }
        }

        // Sync UI state with current preferences
        syncCameraSwitch(view, cameraSelectionToggle);
        updateBackLensSpinnerVisibility(); // Sync lens visibility based on F/B state
        updateStorageLocationUI(); // Update storage UI on resume
        updateResolutionSpinner(); // Ensure spinner reflects current camera
        updateFrameRateSpinner(); // Ensure framerate reflects resolution
        updateBitrateInfoAndHelper(); // Ensure bitrate info is updated
        registerHeadsetPlugReceiver();
        updateAudioInputSourceUI();
    }

    @Override
    public void onPause() {
        super.onPause();
        unregisterHeadsetPlugReceiver();
    }

    private void registerHeadsetPlugReceiver() {
        if (headsetPlugReceiver != null)
            return;
        headsetPlugReceiver = new BroadcastReceiver() {
            @Override
            public void onReceive(Context context, Intent intent) {
                if (intent == null)
                    return;
                if (intent.getAction() != null && intent.getAction().equals(Intent.ACTION_HEADSET_PLUG)) {
                    updateAudioInputSourceUI();
                }
            }
        };
        IntentFilter filter = new IntentFilter(Intent.ACTION_HEADSET_PLUG);
        requireContext().registerReceiver(headsetPlugReceiver, filter);
    }

    private void unregisterHeadsetPlugReceiver() {
        if (headsetPlugReceiver != null) {
            requireContext().unregisterReceiver(headsetPlugReceiver);
            headsetPlugReceiver = null;
        }
    }

    private void setupAudioInputSourceSection() {
        updateAudioInputSourceStatusUI();
        View audioInputSourceLayout = view.findViewById(R.id.audio_input_source_layout);
        if (audioInputSourceLayout != null) {
            audioInputSourceLayout.setOnClickListener(v -> showMicSelectionDialog());
        }
    }

    private void updateAudioInputSourceUI() {
        scanAvailableInputMics();
        updateAudioInputSourceStatusUI();
    }

    private void updateWiredMicStatus() {
        AudioManager audioManager = (AudioManager) requireContext().getSystemService(Context.AUDIO_SERVICE);
        selectedMic = null;
        isWiredMicConnected = false; // Reset at the start
        if (Build.VERSION.SDK_INT >= Build.VERSION_CODES.M) {
            AudioDeviceInfo[] devices = audioManager.getDevices(AudioManager.GET_DEVICES_INPUTS);
            StringBuilder logBuilder = new StringBuilder("Detected input devices: ");
            for (AudioDeviceInfo device : devices) {
                String typeStr = getAudioDeviceTypeString(device.getType());
                String name = device.getProductName() != null ? device.getProductName().toString() : "Unknown";
                logBuilder.append("[Type: ").append(typeStr).append(", Name: ").append(name).append("] ");
                // Prioritize wired/USB/Bluetooth mics
                if (device.isSource()) {
                    switch (device.getType()) {
                        case AudioDeviceInfo.TYPE_WIRED_HEADSET:
                        case AudioDeviceInfo.TYPE_WIRED_HEADPHONES:
                        case AudioDeviceInfo.TYPE_USB_DEVICE:
                        case AudioDeviceInfo.TYPE_USB_HEADSET:
                        case AudioDeviceInfo.TYPE_BLUETOOTH_SCO:
                        case AudioDeviceInfo.TYPE_BLUETOOTH_A2DP:
                        case AudioDeviceInfo.TYPE_BLE_HEADSET:
                        case AudioDeviceInfo.TYPE_BLE_BROADCAST:
                        case AudioDeviceInfo.TYPE_BLE_SPEAKER:
                            if (!isWiredMicConnected) { // Only set first found
                                isWiredMicConnected = true;
                                selectedMic = device;
                            }
                            break;
                        default:
                            // For completeness, log all input devices
                            break;
                    }
                }
            }
            Log.i(TAG_SETTINGS, logBuilder.toString());
        } else {
            // Fallback for older devices: use legacy intent sticky
            Intent intent = requireContext().registerReceiver(null, new IntentFilter(Intent.ACTION_HEADSET_PLUG));
            isWiredMicConnected = intent != null && intent.getIntExtra("state", 0) == 1;
            selectedMic = null; // No AudioDeviceInfo available on legacy
            Log.i(TAG_SETTINGS, "Legacy headset plug state: " + isWiredMicConnected);
        }
    }

    // Replace this entire method in SettingsFragment.java

    /**
     * Detects all available physical back-facing cameras and assigns descriptive
     * names.
     * Populates the `availableBackCameras` list used by the spinner. Includes
     * detailed logging
     * and refined labelling logic.
     */
    private void detectAvailableBackCameras() {
        availableBackCameras.clear();
        if (getContext() == null) {
            Log.e(TAG, "detectAvailableBackCameras: Context is null.");
            return;
        }
        CameraManager manager = (CameraManager) requireContext().getSystemService(Context.CAMERA_SERVICE);
        if (manager == null) {
            Log.e(TAG, "detectAvailableBackCameras: CameraManager is null.");
            return;
        }

        Log.i(TAG, "=== Starting Back Camera Detection (Including Logical) ===");

        // Define common focal lengths for lens classification
        final float ULTRA_WIDE_MAX = 15.0f; // Ultra-wide typically around 13-15mm
        final float WIDE_MAX = 28.0f; // Standard wide typically 24-28mm
        final float PORTRAIT_MIN = 45.0f; // Portrait/telephoto starts around 45-50mm
        final float TELEPHOTO_MIN = 70.0f; // Longer telephoto typically 70mm+

        try {
            String[] cameraIds = manager.getCameraIdList();
            Log.d(TAG, "System reported Camera IDs: " + Arrays.toString(cameraIds));

            // Create a map to store all detected cameras and their characteristics
            Map<String, CameraCharacteristics> allCameras = new HashMap<>();
            Set<String> backCameraIds = new HashSet<>();
            Set<String> logicalCameraIds = new HashSet<>();

            // First pass: identify all cameras, both logical and physical
            for (String id : cameraIds) {
                try {
                    CameraCharacteristics characteristics = manager.getCameraCharacteristics(id);
                    allCameras.put(id, characteristics);

                    // Check if it's a back camera
                    Integer facing = characteristics.get(CameraCharacteristics.LENS_FACING);
                    if (facing != null && facing == CameraMetadata.LENS_FACING_BACK) {
                        backCameraIds.add(id);
                        Log.d(TAG, "ID " + id + ": Confirmed as back-facing camera");

                        // Check if it's a logical camera (on API 28+)
                        if (Build.VERSION.SDK_INT >= Build.VERSION_CODES.P) {
                            try {
                                Set<String> physicalIds = characteristics.getPhysicalCameraIds();
                                if (physicalIds != null && !physicalIds.isEmpty()) {
                                    logicalCameraIds.add(id);
                                    Log.d(TAG, "ID " + id + " is a LOGICAL camera with physical IDs: " + physicalIds);
                                }
                            } catch (Exception e) {
                                Log.w(TAG, "Error checking physical IDs for " + id, e);
                            }
                        }
                    }
                } catch (CameraAccessException e) {
                    Log.e(TAG, "Couldn't access camera " + id, e);
                }
            }

            // On Android P and above, find all physical cameras including those not
            // directly exposed
            if (Build.VERSION.SDK_INT >= Build.VERSION_CODES.P) {
                for (String logicalId : logicalCameraIds) {
                    CameraCharacteristics chars = allCameras.get(logicalId);
                    if (chars != null) {
                        try {
                            Set<String> physicalIds = chars.getPhysicalCameraIds();
                            Log.d(TAG, "Checking physical cameras in logical camera " + logicalId + ": " + physicalIds);

                            // Add all physical IDs to our map if they're not already there
                            for (String physicalId : physicalIds) {
                                if (!allCameras.containsKey(physicalId)) {
                                    try {
                                        CameraCharacteristics physicalChars = manager
                                                .getCameraCharacteristics(physicalId);
                                        allCameras.put(physicalId, physicalChars);
                                        backCameraIds.add(physicalId); // These are all back cameras since the logical
                                                                       // camera was
                                        Log.d(TAG, "Added physical camera ID " + physicalId + " from logical camera "
                                                + logicalId);
                                    } catch (Exception e) {
                                        Log.w(TAG, "Couldn't get characteristics for physical camera " + physicalId, e);
                                    }
                                }
                            }
                        } catch (Exception e) {
                            Log.w(TAG, "Error processing physical IDs for logical camera " + logicalId, e);
                        }
                    }
                }
            }

            // Process each back camera
            for (String id : backCameraIds) {
                CameraCharacteristics characteristics = allCameras.get(id);
                if (characteristics == null)
                    continue;

                try {
                    // 1. Get Focal Length - Key for lens type identification
                    float[] focalLengths = characteristics.get(CameraCharacteristics.LENS_INFO_AVAILABLE_FOCAL_LENGTHS);
                    Float focalLength = null;
                    if (focalLengths != null && focalLengths.length > 0) {
                        focalLength = focalLengths[0]; // Use the first reported focal length
                        Log.d(TAG, "ID " + id + ": Focal length reported: " + focalLength + "mm");
                    } else {
                        Log.w(TAG, "ID " + id + ": No focal length info available.");
                    }

                    // 2. Check if it's a logical multi-camera
                    boolean isLogicalCamera = false;
                    if (Build.VERSION.SDK_INT >= Build.VERSION_CODES.P && logicalCameraIds.contains(id)) {
                        isLogicalCamera = true;
                    }

                    // 3. Determine Display Name
                    StringBuilder displayNameBuilder = new StringBuilder();
                    boolean isDefaultCamera = id.equals(Constants.DEFAULT_BACK_CAMERA_ID);

                    // Basic camera role description
                    if (isDefaultCamera) {
                        displayNameBuilder.append("Main");
                    } else if (focalLength != null) {
                        // Lens type based on focal length
                        if (focalLength <= ULTRA_WIDE_MAX) {
                            displayNameBuilder.append("Ultra-Wide");
                        } else if (focalLength <= WIDE_MAX) {
                            if (!isDefaultCamera) {
                                displayNameBuilder.append("Wide-Angle");
                            } else {
                                displayNameBuilder.append("Main");
                            }
                        } else if (focalLength >= TELEPHOTO_MIN) {
                            displayNameBuilder.append("Telephoto");
                        } else if (focalLength >= PORTRAIT_MIN) {
                            displayNameBuilder.append("Portrait");
                        } else {
                            displayNameBuilder.append("Camera");
                        }
                    } else {
                        displayNameBuilder.append("Camera");
                    }

                    // Always add ID for clear identification
                    displayNameBuilder.append(" (").append(id).append(")");

                    // Add focal length if available for more detail
                    if (focalLength != null) {
                        displayNameBuilder.append(" ").append(Math.round(focalLength)).append("mm");
                    }

                    // Add logical tag if applicable
                    if (isLogicalCamera) {
                        displayNameBuilder.append(" (Logical)");
                    }

                    // 4. Add to the list
                    String finalDisplayName = displayNameBuilder.toString().trim();
                    availableBackCameras.add(new CameraIdInfo(id, finalDisplayName));
                    Log.i(TAG, ">>> ADDED Back Camera: ID=" + id + ", Assigned Name=" + finalDisplayName + " <<<");

                } catch (Exception e) {
                    Log.e(TAG, "Error processing camera " + id, e);
                }
            }

            // Sort cameras: Main (ID 0) first, then by ID number
            Collections.sort(availableBackCameras, (a, b) -> {
                // Always put the main camera (usually ID "0") first
                if (a.id.equals(Constants.DEFAULT_BACK_CAMERA_ID))
                    return -1;
                if (b.id.equals(Constants.DEFAULT_BACK_CAMERA_ID))
                    return 1;

                // Then try to sort numerically if the IDs are numbers
                try {
                    return Integer.parseInt(a.id) - Integer.parseInt(b.id);
                } catch (NumberFormatException e) {
                    // If not numbers, sort by string
                    return a.id.compareTo(b.id);
                }
            });

            Log.i(TAG, "=== Finished Detection. Final Back Camera List Size: " + availableBackCameras.size() + " ===");

        } catch (CameraAccessException e) {
            Log.e(TAG, "!!! CRITICAL ERROR getting camera ID list !!!", e);
            availableBackCameras.clear(); // Clear list on critical error

            // Add a fallback camera to prevent crashes
            availableBackCameras.add(new CameraIdInfo(
                    Constants.DEFAULT_BACK_CAMERA_ID, "Default Camera"));
            Log.w(TAG, "Added fallback Default Camera with ID " + Constants.DEFAULT_BACK_CAMERA_ID);
        }
    }

    // Helper class to store camera information during detection
    private static class CameraInfo {
        final String id;
        final Float focalLength;
        final boolean isLogicalCamera;
        final Set<String> physicalIds;
        final float sensorSize;
        final String hardwareLevel;

        CameraInfo(String id, Float focalLength, boolean isLogicalCamera,
                Set<String> physicalIds, float sensorSize, String hardwareLevel) {
            this.id = id;
            this.focalLength = focalLength;
            this.isLogicalCamera = isLogicalCamera;
            this.physicalIds = physicalIds;
            this.sensorSize = sensorSize;
            this.hardwareLevel = hardwareLevel;
        }

        @Override
        public String toString() {
            return "Camera{id='" + id + "', focal=" + focalLength +
                    "mm, logical=" + isLogicalCamera +
                    ", physicalIds=" + physicalIds.size() +
                    ", sensorSize=" + sensorSize +
                    ", hwLevel=" + hardwareLevel + "}";
        }
    }

    private void syncCameraSwitch(View view, MaterialButtonToggleGroup toggleGroup) {
        if (view == null || toggleGroup == null)
            return;

        MaterialButton backCameraButton = view.findViewById(R.id.button_back_camera);
        MaterialButton frontCameraButton = view.findViewById(R.id.button_front_camera);
        if (backCameraButton == null || frontCameraButton == null)
            return;

        CameraType selected = sharedPreferencesManager.getCameraSelection();

        // Disable unavailable buttons first
        backCameraButton.setEnabled(camcorderProfilesAvailables.containsKey(CameraType.BACK));
        frontCameraButton.setEnabled(camcorderProfilesAvailables.containsKey(CameraType.FRONT));

        if (selected == CameraType.FRONT && frontCameraButton.isEnabled()) {
            toggleGroup.check(R.id.button_front_camera);
            updateButtonAppearance(frontCameraButton, true);
            updateButtonAppearance(backCameraButton, false);
        } else { // Default to BACK if front is selected but disabled, or if BACK is selected
            toggleGroup.check(R.id.button_back_camera);
            updateButtonAppearance(backCameraButton, true);
            updateButtonAppearance(frontCameraButton, false);
            // Ensure preference matches if defaulted
            if (selected == CameraType.FRONT && !frontCameraButton.isEnabled()) {
                sharedPreferencesManager.sharedPreferences.edit()
                        .putString(Constants.PREF_CAMERA_SELECTION, CameraType.BACK.toString()).apply();
            }
        }

        // Force refresh button styles for Midnight Dusk and Premium Gold themes
        String currentTheme = sharedPreferencesManager.sharedPreferences.getString(Constants.PREF_APP_THEME,
                Constants.DEFAULT_APP_THEME);
        if ("Midnight Dusk".equals(currentTheme)) {
            // Direct approach - bypass theme resolution entirely for Midnight Dusk
            MaterialButton selectedButton = (selected == CameraType.FRONT) ? frontCameraButton : backCameraButton;

            // Set explicit colors
            int purpleColor = ContextCompat.getColor(requireContext(), R.color.colorPrimary); // #cfbafd
            selectedButton.setBackgroundColor(purpleColor);
            selectedButton.setTextColor(Color.BLACK);
            selectedButton.setStrokeColor(ColorStateList.valueOf(purpleColor));
            selectedButton.setIconTintResource(android.R.color.black);

            // Make sure unselected button is black with white text
            MaterialButton unselectedButton = (selected == CameraType.FRONT) ? backCameraButton : frontCameraButton;
            unselectedButton.setBackgroundColor(Color.BLACK);
            unselectedButton.setTextColor(Color.WHITE);
            unselectedButton.setStrokeWidth(0);
            unselectedButton.setStrokeColor(ColorStateList.valueOf(Color.BLACK));
            unselectedButton.setIconTintResource(android.R.color.white);

            Log.d(TAG_SETTINGS, "Applied direct colors for Midnight Dusk theme");
        } else if ("Premium Gold".equals(currentTheme)) {
            // Direct approach for Premium Gold theme
            MaterialButton selectedButton = (selected == CameraType.FRONT) ? frontCameraButton : backCameraButton;

            // Set explicit colors for Gold theme
            int goldColor = ContextCompat.getColor(requireContext(), R.color.gold_theme_primary);
            selectedButton.setBackgroundColor(goldColor);
            selectedButton.setTextColor(Color.BLACK); // Black text on gold background
            selectedButton.setStrokeColor(ColorStateList.valueOf(goldColor));
            selectedButton.setIconTintResource(android.R.color.black);

            // Make sure unselected button is dark gold with white text
            MaterialButton unselectedButton = (selected == CameraType.FRONT) ? backCameraButton : frontCameraButton;
            int darkGold = ContextCompat.getColor(requireContext(), R.color.gold_theme_primary_variant);
            unselectedButton.setBackgroundColor(darkGold);
            unselectedButton.setTextColor(Color.WHITE);
            unselectedButton.setStrokeWidth(0);
            unselectedButton.setStrokeColor(ColorStateList.valueOf(darkGold));
            unselectedButton.setIconTintResource(android.R.color.white);

            Log.d(TAG_SETTINGS, "Applied direct colors for Premium Gold theme");
        } else if ("Silent Forest".equals(currentTheme)) {
            // Direct approach for Silent Forest theme
            MaterialButton selectedButton = (selected == CameraType.FRONT) ? frontCameraButton : backCameraButton;

            // Set explicit colors for Silent Forest theme
            int greenColor = ContextCompat.getColor(requireContext(), R.color.silentforest_theme_primary);
            selectedButton.setBackgroundColor(greenColor);
            selectedButton.setTextColor(Color.BLACK); // Black text on green background
            selectedButton.setStrokeColor(ColorStateList.valueOf(greenColor));
            selectedButton.setIconTintResource(android.R.color.black);

            // Make sure unselected button is dark green with white text
            MaterialButton unselectedButton = (selected == CameraType.FRONT) ? backCameraButton : frontCameraButton;
            int darkGreen = ContextCompat.getColor(requireContext(), R.color.silentforest_theme_primary_variant);
            unselectedButton.setBackgroundColor(darkGreen);
            unselectedButton.setTextColor(Color.WHITE);
            unselectedButton.setStrokeWidth(0);
            unselectedButton.setStrokeColor(ColorStateList.valueOf(darkGreen));
            unselectedButton.setIconTintResource(android.R.color.white);

            Log.d(TAG_SETTINGS, "Applied direct colors for Silent Forest theme");
        } else if ("Shadow Alloy".equals(currentTheme)) {
            // Direct approach for Shadow Alloy theme
            MaterialButton selectedButton = (selected == CameraType.FRONT) ? frontCameraButton : backCameraButton;

            // Set explicit colors for Shadow Alloy theme
            int silverColor = ContextCompat.getColor(requireContext(), R.color.shadowalloy_theme_primary);
            selectedButton.setBackgroundColor(silverColor);
            selectedButton.setTextColor(Color.BLACK); // Black text on silver background
            selectedButton.setStrokeColor(ColorStateList.valueOf(silverColor));
            selectedButton.setIconTintResource(android.R.color.black);

            // Make sure unselected button is dark silver with white text
            MaterialButton unselectedButton = (selected == CameraType.FRONT) ? backCameraButton : frontCameraButton;
            int darkSilver = ContextCompat.getColor(requireContext(), R.color.shadowalloy_theme_primary_variant);
            unselectedButton.setBackgroundColor(darkSilver);
            unselectedButton.setTextColor(Color.WHITE);
            unselectedButton.setStrokeWidth(0);
            unselectedButton.setStrokeColor(ColorStateList.valueOf(darkSilver));
            unselectedButton.setIconTintResource(android.R.color.white);

            Log.d(TAG_SETTINGS, "Applied direct colors for Shadow Alloy theme");
        } else if ("Pookie Pink".equals(currentTheme)) {
            // Direct approach for Pookie Pink theme
            MaterialButton selectedButton = (selected == CameraType.FRONT) ? frontCameraButton : backCameraButton;

            // Set explicit colors for Pookie Pink theme
            int pinkColor = ContextCompat.getColor(requireContext(), R.color.pookiepink_theme_primary);
            selectedButton.setBackgroundColor(pinkColor);
            selectedButton.setTextColor(Color.BLACK); // Black text on pink background
            selectedButton.setStrokeColor(ColorStateList.valueOf(pinkColor));
            selectedButton.setIconTintResource(android.R.color.black);

            // Make sure unselected button is dark pink with white text
            MaterialButton unselectedButton = (selected == CameraType.FRONT) ? backCameraButton : frontCameraButton;
            int darkPink = ContextCompat.getColor(requireContext(), R.color.pookiepink_theme_primary_variant);
            unselectedButton.setBackgroundColor(darkPink);
            unselectedButton.setTextColor(Color.WHITE);
            unselectedButton.setStrokeWidth(0);
            unselectedButton.setStrokeColor(ColorStateList.valueOf(darkPink));
            unselectedButton.setIconTintResource(android.R.color.white);

            Log.d(TAG_SETTINGS, "Applied direct colors for Pookie Pink theme");
        } else if ("Snow Veil".equals(currentTheme)) {
            // Direct approach for Snow Veil theme
            MaterialButton selectedButton = (selected == CameraType.FRONT) ? frontCameraButton : backCameraButton;

            // Set explicit colors for Snow Veil theme
            int snowColor = ContextCompat.getColor(requireContext(), R.color.snowveil_theme_primary);
            selectedButton.setBackgroundColor(snowColor);
            selectedButton.setTextColor(Color.BLACK); // Black text on white background
            selectedButton.setStrokeColor(ColorStateList.valueOf(snowColor));
            selectedButton.setIconTintResource(android.R.color.black);

            // Make sure unselected button is light grey with black text
            MaterialButton unselectedButton = (selected == CameraType.FRONT) ? backCameraButton : frontCameraButton;
            int lightGrey = ContextCompat.getColor(requireContext(), R.color.snowveil_theme_primary_variant);
            unselectedButton.setBackgroundColor(lightGrey);
            unselectedButton.setTextColor(Color.BLACK);
            unselectedButton.setStrokeWidth(0);
            unselectedButton.setStrokeColor(ColorStateList.valueOf(lightGrey));
            unselectedButton.setIconTintResource(android.R.color.black);

            Log.d(TAG_SETTINGS, "Applied direct colors for Snow Veil theme");
        }

        Log.d(TAG_SETTINGS, "Synced camera switch UI to: " + sharedPreferencesManager.getCameraSelection());
    }

    // --- setupCameraSelectionToggle MUST call updateFrameRateSpinner ---
    private void setupCameraSelectionToggle(View view, MaterialButtonToggleGroup toggleGroup) {
        // ... (Existing syncCameraSwitch call and appearance update logic) ...
        if (toggleGroup == null || view == null)
            return;

        // Apply initial toggle state and appearance
        syncCameraSwitch(view, toggleGroup);

        // Add listener for toggle changes
        toggleGroup.addOnButtonCheckedListener((group, checkedId, isChecked) -> {
            if (isChecked) {
                MaterialButton backCameraButton = view.findViewById(R.id.button_back_camera);
                MaterialButton frontCameraButton = view.findViewById(R.id.button_front_camera);

                // Update appearance of both buttons
                updateButtonAppearance(backCameraButton, checkedId == R.id.button_back_camera);
                updateButtonAppearance(frontCameraButton, checkedId == R.id.button_front_camera);

                CameraType selectedCamera = (checkedId == R.id.button_front_camera) ? CameraType.FRONT
                        : CameraType.BACK;
                if (selectedCamera != sharedPreferencesManager.getCameraSelection()) {
                    sharedPreferencesManager.sharedPreferences.edit()
                            .putString(Constants.PREF_CAMERA_SELECTION, selectedCamera.toString()).apply();
                    Log.i(TAG_SETTINGS, "Camera selection changed to: " + selectedCamera);
                    vibrateTouch();
                    // *** Update Visibility & Dependent Spinners ***
                    updateBackLensSpinnerVisibility(); // Show/Hide lens spinner
<<<<<<< HEAD
                    updateResolutionSpinner(); // Update resolutions for the new camera
                    updateFrameRateSpinner(); // Update framerates for the new camera
                    updateZoomRatioSpinner();          // Update zoom ratios for the new camera
                    updateBitrateInfoAndHelper(); // Update bitrate info for the new camera
=======

                    updateResolutionSpinner();         // Update resolutions for the new camera
                    updateFrameRateSpinner();          // Update framerates for the new camera
                    updateZoomRatioSpinner();          // Update zoom ratios for the new camera
                    updateBitrateInfoAndHelper();      // Update bitrate info for the new camera

>>>>>>> 005a466f
                } else {
                    Log.d(TAG, "Camera main selection didn't change.");
                    // Still need to update lens spinner visibility if fragment was just created
                    updateBackLensSpinnerVisibility();
                }

                // Check special theme handling for Midnight Dusk and Premium Gold
                String currentTheme = sharedPreferencesManager.sharedPreferences.getString(Constants.PREF_APP_THEME,
                        Constants.DEFAULT_APP_THEME);
                if ("Midnight Dusk".equals(currentTheme)) {
                    // Force apply correct colors
                    MaterialButton selectedButton = (checkedId == R.id.button_front_camera) ? frontCameraButton
                            : backCameraButton;
                    int purpleColor = ContextCompat.getColor(requireContext(), R.color.colorPrimary); // #cfbafd
                    selectedButton.setBackgroundColor(purpleColor);
                    selectedButton.setTextColor(ContextCompat.getColor(requireContext(), R.color.black));
                    selectedButton.setStrokeColor(ColorStateList.valueOf(purpleColor));
                    selectedButton.setIconTintResource(android.R.color.black);
                } else if ("Premium Gold".equals(currentTheme)) {
                    // Force apply correct colors for Gold theme
                    MaterialButton selectedButton = (checkedId == R.id.button_front_camera) ? frontCameraButton
                            : backCameraButton;
                    int goldColor = ContextCompat.getColor(requireContext(), R.color.gold_theme_primary);
                    selectedButton.setBackgroundColor(goldColor);
                    selectedButton.setTextColor(ContextCompat.getColor(requireContext(), R.color.black)); // Black text
                    selectedButton.setStrokeColor(ColorStateList.valueOf(goldColor));
                    selectedButton.setIconTintResource(android.R.color.black);
                } else if ("Silent Forest".equals(currentTheme)) {
                    // Force apply correct colors for Silent Forest theme
                    MaterialButton selectedButton = (checkedId == R.id.button_front_camera) ? frontCameraButton
                            : backCameraButton;
                    int greenColor = ContextCompat.getColor(requireContext(), R.color.silentforest_theme_primary);
                    selectedButton.setBackgroundColor(greenColor);
                    selectedButton.setTextColor(ContextCompat.getColor(requireContext(), R.color.black)); // Black text
                    selectedButton.setStrokeColor(ColorStateList.valueOf(greenColor));
                    selectedButton.setIconTintResource(android.R.color.black);
                } else if ("Shadow Alloy".equals(currentTheme)) {
                    // Force apply correct colors for Shadow Alloy theme
                    MaterialButton selectedButton = (checkedId == R.id.button_front_camera) ? frontCameraButton
                            : backCameraButton;
                    int silverColor = ContextCompat.getColor(requireContext(), R.color.shadowalloy_theme_primary);
                    selectedButton.setBackgroundColor(silverColor);
                    selectedButton.setTextColor(Color.BLACK); // Black text on silver background
                    selectedButton.setStrokeColor(ColorStateList.valueOf(silverColor));
                    selectedButton.setIconTintResource(android.R.color.black);
                } else if ("Pookie Pink".equals(currentTheme)) {
                    // Force apply correct colors for Pookie Pink theme
                    MaterialButton selectedButton = (checkedId == R.id.button_front_camera) ? frontCameraButton
                            : backCameraButton;
                    int pinkColor = ContextCompat.getColor(requireContext(), R.color.pookiepink_theme_primary);
                    selectedButton.setBackgroundColor(pinkColor);
                    selectedButton.setTextColor(Color.BLACK); // Black text on pink background
                    selectedButton.setStrokeColor(ColorStateList.valueOf(pinkColor));
                    selectedButton.setIconTintResource(android.R.color.black);
                } else if ("Snow Veil".equals(currentTheme)) {
                    // Force apply correct colors for Snow Veil theme
                    MaterialButton selectedButton = (checkedId == R.id.button_front_camera) ? frontCameraButton
                            : backCameraButton;
                    int snowColor = ContextCompat.getColor(requireContext(), R.color.snowveil_theme_primary);
                    selectedButton.setBackgroundColor(snowColor);
                    selectedButton.setTextColor(Color.BLACK); // Black text on white background
                    selectedButton.setStrokeColor(ColorStateList.valueOf(snowColor));
                    selectedButton.setIconTintResource(android.R.color.black);
                }
            }
        });
    } // End setupCameraSelectionToggle

    // *** Method requested: updateBackLensSpinnerVisibility (Complete Revised Code)
    // ***
    /**
     * Updates the visibility of the back camera lens row AND its following divider.
     * Configures the spinner's enabled state based on detected lenses.
     */
    private void updateBackLensSpinnerVisibility() {
        // Safety check view readiness
        if (backCameraLensLayout == null || backCameraLensSpinner == null ||
                backCameraLensDivider == null || cameraSelectionToggle == null || getContext() == null) {
            Log.w(TAG, "updateBackLensSpinnerVisibility: Views or context not ready, skipping update.");
            return;
        }

        // 1. Determine visibility based on BACK camera selection
        boolean isBackCameraSelected = sharedPreferencesManager.getCameraSelection() == CameraType.BACK;

        // This method will re-scan for cameras if needed
        if (isBackCameraSelected && availableBackCameras.isEmpty()) {
            Log.d(TAG, "Back camera is selected but no lenses detected. Re-running detection.");
            detectAvailableBackCameras();
        }

        // 2. Set visibility for BOTH the layout and the divider
        boolean shouldShowLensSelector = isBackCameraSelected && availableBackCameras.size() > 1;
        int visibility = shouldShowLensSelector ? View.VISIBLE : View.GONE;

        backCameraLensLayout.setVisibility(visibility);
        backCameraLensDivider.setVisibility(visibility);

        Log.d(TAG, "Lens selector visibility: " + (shouldShowLensSelector ? "VISIBLE" : "GONE") +
                " (Back selected: " + isBackCameraSelected + ", Lens count: " + availableBackCameras.size() + ")");

        // 3. Configure the spinner if section is visible
        if (shouldShowLensSelector) {
            backCameraLensSpinner.setVisibility(View.VISIBLE);

            // Populate the spinner with available options
            populateBackCameraLensSpinner();

            // Enable the spinner and show it at full opacity
            backCameraLensSpinner.setEnabled(true);
            backCameraLensSpinner.setClickable(true);
            backCameraLensSpinner.setAlpha(1.0f);

            Log.d(TAG, "Lens selector enabled with " + availableBackCameras.size() + " options");
        } else if (isBackCameraSelected && availableBackCameras.size() == 1) {
            // Special case: Show a disabled spinner with the single camera name
            backCameraLensLayout.setVisibility(View.VISIBLE);
            backCameraLensDivider.setVisibility(View.VISIBLE);
            backCameraLensSpinner.setVisibility(View.VISIBLE);

            // Populate with the single camera
            populateBackCameraLensSpinner();

            // Make it look disabled but still visible
            backCameraLensSpinner.setEnabled(false);
            backCameraLensSpinner.setClickable(false);
            backCameraLensSpinner.setAlpha(0.7f);

            Log.d(TAG, "Single lens detected. Showing disabled spinner with name: " +
                    (availableBackCameras.size() > 0 ? availableBackCameras.get(0).displayName : "Unknown"));
        } else {
            // Front camera selected or no back cameras - hide everything
            backCameraLensSpinner.setVisibility(View.GONE);
            Log.d(TAG, "Lens selector completely hidden");
        }
    }

    // --- New Method: Setup Back Camera Lens Spinner ---
    private void setupBackCameraLensSpinner() {
        if (backCameraLensSpinner == null) {
            Log.e(TAG, "Back camera lens spinner is null, cannot set up.");
            return;
        }

        backCameraLensSpinner.setOnItemSelectedListener(new AdapterView.OnItemSelectedListener() {
            @Override
            public void onItemSelected(AdapterView<?> parent, View view, int position, long id) {
                if (position >= 0 && position < availableBackCameras.size()) {
                    CameraIdInfo selectedInfo = availableBackCameras.get(position);
                    String selectedId = selectedInfo.id;
                    String currentlySavedId = sharedPreferencesManager.getSelectedBackCameraId();

                    // Save ONLY if the selection is different from saved preference
                    if (!selectedId.equals(currentlySavedId)) {
                        sharedPreferencesManager.setSelectedBackCameraId(selectedId);
                        Log.i(TAG, "Selected back camera lens ID saved: " + selectedId + " (" + selectedInfo.displayName
                                + ")");
                        vibrateTouch();
                        // Optionally update Resolution/FPS spinners IF they are lens-dependent (less
                        // common)
                        // updateResolutionSpinner();
                        // updateFrameRateSpinner();
                    }
                } else {
                    Log.e(TAG, "Invalid position selected in back lens spinner: " + position);
                }
            }

            @Override
            public void onNothingSelected(AdapterView<?> parent) {
            }
        });

        // Initial population will happen in updateBackLensSpinnerVisibility/populate...
    }

    // *** Method requested: populateBackCameraLensSpinner (Complete Revised Code)
    // ***
    /**
     * Populates the back camera lens spinner with detected cameras.
     * Handles all cases including multiple cameras, a single camera, or no cameras.
     * Ensures a valid selection is always made.
     */
    private void populateBackCameraLensSpinner() {
        if (backCameraLensSpinner == null || getContext() == null) {
            Log.w(TAG, "Cannot populate back lens spinner (null view or context).");
            return;
        }

        // Create adapter for spinner
        ArrayAdapter<CameraIdInfo> adapter;

        if (availableBackCameras.isEmpty()) {
            // No cameras detected: Add a placeholder item with an invalid ID
            availableBackCameras.add(new CameraIdInfo("-1", "No back cameras found"));
            Log.w(TAG, "No back cameras found, using placeholder text in spinner.");
        }

        // Create adapter with the available cameras list
        adapter = new ArrayAdapter<>(
                requireContext(),
                android.R.layout.simple_spinner_item,
                availableBackCameras);
        adapter.setDropDownViewResource(android.R.layout.simple_spinner_dropdown_item);
        backCameraLensSpinner.setAdapter(adapter);

        // Determine which camera should be selected
        String savedId = sharedPreferencesManager.getSelectedBackCameraId();
        Log.d(TAG, "Selecting camera from saved ID: " + savedId + " among " + availableBackCameras.size() + " options");

        // Try to find the saved ID
        int selectedIndex = -1;
        for (int i = 0; i < availableBackCameras.size(); i++) {
            if (availableBackCameras.get(i).id.equals(savedId)) {
                selectedIndex = i;
                Log.d(TAG, "Found saved camera ID at index " + i);
                break;
            }
        }

        // If saved ID not found, try the default "0" or just use the first available
        if (selectedIndex == -1) {
            Log.w(TAG, "Saved camera ID '" + savedId + "' not found in available list.");

            // Try to find the default camera (ID "0")
            for (int i = 0; i < availableBackCameras.size(); i++) {
                if (Constants.DEFAULT_BACK_CAMERA_ID.equals(availableBackCameras.get(i).id)) {
                    selectedIndex = i;
                    sharedPreferencesManager.setSelectedBackCameraId(Constants.DEFAULT_BACK_CAMERA_ID);
                    Log.d(TAG, "Selected default camera ID '0' at index " + i);
                    break;
                }
            }

            // If still not found, use the first one (this will happen if
            // DEFAULT_BACK_CAMERA_ID isn't in the list)
            if (selectedIndex == -1 && !availableBackCameras.isEmpty()) {
                selectedIndex = 0;
                sharedPreferencesManager.setSelectedBackCameraId(availableBackCameras.get(0).id);
                Log.d(TAG, "Selected first available camera ID '" + availableBackCameras.get(0).id + "' at index 0");
            }
        }

        // Apply the selection if we have a valid index
        if (selectedIndex >= 0 && selectedIndex < availableBackCameras.size()) {
            backCameraLensSpinner.setSelection(selectedIndex);
            Log.d(TAG, "Set camera spinner selection to index " + selectedIndex +
                    ": " + availableBackCameras.get(selectedIndex).displayName);
        } else {
            Log.e(TAG, "Could not determine a valid camera selection index");
        }
    }

    private void setupResolutionSpinner() {
        updateResolutionSpinner(); // Populate initially

        resolutionSpinner.setOnItemSelectedListener(new AdapterView.OnItemSelectedListener() {
            @Override
            public void onItemSelected(AdapterView<?> parent, View view, int position, long id) {
                CameraType currentCamera = sharedPreferencesManager.getCameraSelection();
                List<CamcorderProfile> camcorderProfiles = camcorderProfilesAvailables.get(currentCamera); // Uses
                                                                                                           // cached
                                                                                                           // profiles
                                                                                                           // map

                if (camcorderProfiles != null && position >= 0 && position < camcorderProfiles.size()) {
                    CamcorderProfile selectedProfile = camcorderProfiles.get(position);
                    int newWidth = selectedProfile.videoFrameWidth;
                    int newHeight = selectedProfile.videoFrameHeight;
                    // Check if resolution actually changed
                    Size oldResolution = sharedPreferencesManager.getCameraResolution();
                    if (newWidth != oldResolution.getWidth() || newHeight != oldResolution.getHeight()) {
                        sharedPreferencesManager.sharedPreferences.edit()
                                .putInt(Constants.PREF_VIDEO_RESOLUTION_WIDTH, newWidth)
                                .putInt(Constants.PREF_VIDEO_RESOLUTION_HEIGHT, newHeight)
                                .apply();
                        Log.i(TAG_SETTINGS, "Resolution preference saved: " + newWidth + "x" + newHeight);
                        // *** REMOVED call to updateFrameRateSpinner() ***
                        // The FPS spinner is now independent of resolution selection
                        onResolutionOrFramerateChanged(); // Call the new method
                    }
                } else {
                    Log.e(TAG_SETTINGS, "Error getting selected profile for resolution saving. Pos=" + position
                            + ", Profiles size=" + (camcorderProfiles != null ? camcorderProfiles.size() : "null"));
                }
            }

            @Override
            public void onNothingSelected(AdapterView<?> parent) {
            }
        });
    }

    private void updateResolutionSpinner() {
        if (resolutionSpinner == null)
            return;
        CameraType selectedCamera = sharedPreferencesManager.getCameraSelection();
        Log.d(TAG_SETTINGS, "Updating resolutions for camera: " + selectedCamera);
        List<String> camcorderProfilesList = getCompatiblesVideoResolutionsAsString(selectedCamera);

        ArrayAdapter<String> adapter = new ArrayAdapter<>(requireContext(), android.R.layout.simple_spinner_item,
                camcorderProfilesList);
        adapter.setDropDownViewResource(android.R.layout.simple_spinner_dropdown_item);
        resolutionSpinner.setAdapter(adapter);

        if (!camcorderProfilesList.isEmpty()) {
            int selectedIndex = getCamcorderProfileIndexPreferences(selectedCamera);
            // Ensure selectedIndex is within bounds
            if (selectedIndex < 0 || selectedIndex >= camcorderProfilesList.size()) {
                Log.w(TAG_SETTINGS, "Selected resolution index " + selectedIndex + " out of bounds, defaulting to 0");
                selectedIndex = 0;
                // Optionally update prefs to match default if out of bounds
            }
            resolutionSpinner.setSelection(selectedIndex);
            resolutionSpinner.setEnabled(true); // Enable if list is not empty
            Log.d(TAG_SETTINGS, "Resolution spinner updated. Count: " + camcorderProfilesList.size()
                    + ". Selected index: " + selectedIndex);
        } else {
            resolutionSpinner.setEnabled(false); // Disable if no resolutions found
            Log.w(TAG_SETTINGS, "No compatible resolutions found for " + selectedCamera);
        }
    }

    // Ensure setupFrameRateSpinner method uses the specific pref keys correctly
    private void setupFrameRateSpinner() {
        updateFrameRateSpinner(); // Populate initially based on current camera type

        frameRateSpinner.setOnItemSelectedListener(new AdapterView.OnItemSelectedListener() {
            @OptIn(markerClass = ExperimentalCamera2Interop.class)
            @Override
            public void onItemSelected(AdapterView<?> parent, View view, int position, long id) {
                if (getContext() == null)
                    return;

                CameraType currentSelectedCamera = sharedPreferencesManager.getCameraSelection(); // Get currently
                                                                                                  // selected TYPE
                List<Integer> currentHardwareRates = getHardwareSupportedFrameRates(currentSelectedCamera); // Get rates
                                                                                                            // for THIS
                                                                                                            // type

                if (position >= 0 && position < currentHardwareRates.size()) {
                    int newlySelectedRate = currentHardwareRates.get(position);
                    int currentlySavedRateSpecific = sharedPreferencesManager
                            .getSpecificVideoFrameRate(currentSelectedCamera); // Get SPECIFIC pref

                    Log.d(TAG, "FPS Spinner Item Selected: Value=" + newlySelectedRate + " for CameraType "
                            + currentSelectedCamera + ". Currently Saved Specific=" + currentlySavedRateSpecific);

                    if (newlySelectedRate != currentlySavedRateSpecific) {
                        // Save to the preference key FOR THIS SPECIFIC CAMERA TYPE
                        sharedPreferencesManager.setSpecificVideoFrameRate(currentSelectedCamera, newlySelectedRate);
                        Log.i(TAG, "FPS PREFERENCE SAVED for CameraType [" + currentSelectedCamera + "]: "
                                + newlySelectedRate + "fps");
                        vibrateTouch(); // Add feedback on successful save
                        onResolutionOrFramerateChanged(); // Call the new method

                        // Update the frame rate note text to show experimental warning if needed
                        // ----- Fix Start for this method(setupFrameRateSpinner) -----
                        // Using the fragment's view field instead of the onItemSelected view parameter
                        TextView noteTextView = SettingsFragment.this.view.findViewById(R.id.framerate_note_textview);
                        // ----- Fix End for this method(setupFrameRateSpinner) -----
                        if (noteTextView != null) {
                            updateFrameRateNoteText(noteTextView);
                        }
                    } else {
                        Log.d(TAG, "User selected same FPS as already saved for " + currentSelectedCamera
                                + ". No save needed.");

                        // ----- Fix Start for this method(setupFrameRateSpinner) -----
                        // Update warning text even when same value is selected (for UI consistency)
                        TextView noteTextView = SettingsFragment.this.view.findViewById(R.id.framerate_note_textview);
                        if (noteTextView != null) {
                            updateFrameRateNoteText(noteTextView);
                        }
                        // ----- Fix End for this method(setupFrameRateSpinner) -----
                    }
                } else {
                    Log.e(TAG, "Invalid position selected in FPS spinner: " + position + ". Rates available: "
                            + currentHardwareRates.size());
                }
            }

            @Override
            public void onNothingSelected(AdapterView<?> parent) {
            }
        });
    }// End setupFrameRateSpinner

<<<<<<< HEAD
=======

>>>>>>> 005a466f
    private void setupZoomRatioSpinner() {
        if (zoomRatioSpinner == null) return;
        
        // Get current camera type and detect hardware-supported max zoom ratio
        CameraType selectedCameraType = sharedPreferencesManager.getCameraSelection();
        float maxZoomRatio = getHardwareSupportedMaxZoomRatio(selectedCameraType);
        
        Log.d(TAG_SETTINGS, "Setting up zoom ratio spinner for " + selectedCameraType + " with max zoom: " + maxZoomRatio);
        
        // Generate dynamic zoom ratio options based on hardware capabilities
        List<String> zoomRatioOptions = new ArrayList<>();
        List<Integer> zoomRatioIntValues = new ArrayList<>();
        
        // Add zoom ratios from 0.5x to maxZoomRatio in 0.5x increments
        for (float zoom = 0.5f; zoom <= maxZoomRatio; zoom += 0.5f) {
            zoomRatioOptions.add(String.format("%.1fx", zoom));
            zoomRatioIntValues.add(Math.round(zoom * 10)); // Scale by 10 for integer storage
        }
        
        ArrayAdapter<String> adapter = new ArrayAdapter<>(
                requireContext(),
                android.R.layout.simple_spinner_item,
                zoomRatioOptions
        );
        adapter.setDropDownViewResource(android.R.layout.simple_spinner_dropdown_item);
        zoomRatioSpinner.setAdapter(adapter);
        
        // Get saved zoom ratio
        float savedZoomRatio = sharedPreferencesManager.getSpecificZoomRatio(selectedCameraType);
        
        // Find the index of the saved zoom ratio
        int selectedIndex = -1;
        int savedZoomRatioScaled = Math.round(savedZoomRatio * 10);
        for (int i = 0; i < zoomRatioIntValues.size(); i++) {
            if (zoomRatioIntValues.get(i) == savedZoomRatioScaled) {
                selectedIndex = i;
                break;
            }
        }
        
        // If saved ratio not found, default to 1.0x (no zoom)
        if (selectedIndex == -1) {
            // Find 1.0x in the list, or use index 1 if available
            for (int i = 0; i < zoomRatioIntValues.size(); i++) {
                if (zoomRatioIntValues.get(i) == 10) { // 1.0x = 10 (scaled)
                    selectedIndex = i;
                    break;
                }
            }
            if (selectedIndex == -1) {
                selectedIndex = Math.min(1, zoomRatioIntValues.size() - 1); // Fallback to index 1 or last available
            }
            sharedPreferencesManager.setSpecificZoomRatio(selectedCameraType, 1.0f);
        }
        
        zoomRatioSpinner.setSelection(selectedIndex);
        zoomRatioSpinner.setEnabled(true);
        
        zoomRatioSpinner.setOnItemSelectedListener(new AdapterView.OnItemSelectedListener() {
            @Override
            public void onItemSelected(AdapterView<?> parent, View view, int position, long id) {
                if (position >= 0 && position < zoomRatioIntValues.size()) {
                    // Convert scaled integer back to float (divide by 10)
                    float selectedZoomRatio = zoomRatioIntValues.get(position) / 10.0f;
                    CameraType currentCameraType = sharedPreferencesManager.getCameraSelection();
                    sharedPreferencesManager.setSpecificZoomRatio(currentCameraType, selectedZoomRatio);
                    Log.d(TAG_SETTINGS, "Zoom ratio preference saved: " + selectedZoomRatio + " for " + currentCameraType);
                } else {
                    Log.e(TAG_SETTINGS, "Invalid position selected in zoom ratio spinner: " + position);
                }
            }
            
            @Override
            public void onNothingSelected(AdapterView<?> parent) {}
        });
    }

<<<<<<< HEAD
    // Keep getHardwareSupportedFrameRates as defined previously, it works per camera
=======


>>>>>>> 005a466f

    /**
     * Updates the frame rate spinner's adapter and selection based on hardware
     * capabilities
     * and the SAVED PREFERENCE FOR THE CURRENTLY SELECTED CAMERA TYPE.
     */
    @OptIn(markerClass = ExperimentalCamera2Interop.class)
    private void updateFrameRateSpinner() {
        // Safety checks
        if (frameRateSpinner == null || getContext() == null || sharedPreferencesManager == null) {
            Log.w(TAG_SETTINGS, "updateFrameRateSpinner: Prerequisites not met (Spinner/Context/PrefsMgr null).");
            if (frameRateSpinner != null)
                frameRateSpinner.setEnabled(false); // Disable spinner if cannot populate
            return;
        }

        CameraType selectedCameraType = sharedPreferencesManager.getCameraSelection();
        Log.d(TAG_SETTINGS, "Updating FPS spinner display FOR CAMERA TYPE: " + selectedCameraType);

        // 1. Get the list of actually supported rates for this camera type using the
        // refined method
        List<Integer> supportedHardwareRates = getHardwareSupportedFrameRates(selectedCameraType);

        // 2. Populate adapter
        // Convert integer list to string list for the adapter
        List<String> ratesAsString = new ArrayList<>();
        for (Integer rate : supportedHardwareRates) {
            ratesAsString.add(String.valueOf(rate));
        }

        ArrayAdapter<String> adapter = new ArrayAdapter<>(requireContext(),
                android.R.layout.simple_spinner_item, ratesAsString);
        adapter.setDropDownViewResource(android.R.layout.simple_spinner_dropdown_item);
        frameRateSpinner.setAdapter(adapter);

        // 3. Determine Selection
        int selectedIndex = -1; // Default to invalid index

        if (!supportedHardwareRates.isEmpty()) {
            // Get the FPS preference specifically saved for this camera type (FRONT or
            // BACK)
            int savedRateForThisCameraType = sharedPreferencesManager.getSpecificVideoFrameRate(selectedCameraType);
            Log.d(TAG_SETTINGS, "FPS Spinner Update: Saved FPS Pref for Type " + selectedCameraType + " = "
                    + savedRateForThisCameraType);

            // Check if the saved preference value is actually in the list of supported
            // rates
            if (supportedHardwareRates.contains(savedRateForThisCameraType)) {
                selectedIndex = supportedHardwareRates.indexOf(savedRateForThisCameraType);
                Log.d(TAG_SETTINGS, "FPS Spinner Update: Selecting SAVED rate (" + savedRateForThisCameraType
                        + ") at index: " + selectedIndex);
            } else {
                // Saved rate is NOT supported/available. Fallback needed.
                Log.w(TAG_SETTINGS, "FPS Spinner Update: Saved rate (" + savedRateForThisCameraType
                        + ") is NOT in the supported list " + supportedHardwareRates + ". Falling back.");

                // Try falling back to the default rate (30 FPS)
                int defaultRate = Constants.DEFAULT_VIDEO_FRAME_RATE;
                if (supportedHardwareRates.contains(defaultRate)) {
                    selectedIndex = supportedHardwareRates.indexOf(defaultRate);
                    Log.d(TAG_SETTINGS, "FPS Spinner Update: Falling back to Default (" + defaultRate + ") at index: "
                            + selectedIndex);
                    // Update the preference ONLY because the previously saved one was invalid
                    sharedPreferencesManager.setSpecificVideoFrameRate(selectedCameraType, defaultRate);
                } else if (!supportedHardwareRates.isEmpty()) {
                    // If even default 30 isn't supported, select the first available rate in the
                    // list
                    selectedIndex = 0;
                    int firstAvailableRate = supportedHardwareRates.get(selectedIndex);
                    Log.w(TAG_SETTINGS,
                            "FPS Spinner Update: Default (30) also NOT supported. Selecting first available rate: "
                                    + firstAvailableRate + " at index 0.");
                    // Update preference to the first valid rate since saved/default were invalid
                    sharedPreferencesManager.setSpecificVideoFrameRate(selectedCameraType, firstAvailableRate);
                } else {
                    // This case should be prevented by getHardwareSupportedFrameRates returning
                    // [30] if empty
                    Log.e(TAG_SETTINGS,
                            "FPS Spinner Update: CRITICAL ERROR - supportedHardwareRates became empty unexpectedly!");
                }
            }

            // 4. Set Spinner Selection and Enabled State
            if (selectedIndex >= 0 && selectedIndex < ratesAsString.size()) { // Check index bounds
                frameRateSpinner.setSelection(selectedIndex, false); // Set selection without triggering listener
                                                                     // initially
                frameRateSpinner.setEnabled(true); // Enable spinner as there are options
                Log.d(TAG_SETTINGS, "FPS Spinner: Final selection set to index " + selectedIndex);
            } else {
                Log.e(TAG_SETTINGS, "FPS Spinner Update: Invalid final index (" + selectedIndex
                        + "), cannot set selection. Disabling spinner.");
                frameRateSpinner.setEnabled(false); // Disable if no valid selection found
            }

        } else {
            // No rates were found/supported by getHardwareSupportedFrameRates (which should
            // return [30] in that case)
            // If this block is reached, something is inconsistent. Disable the spinner.
            frameRateSpinner.setEnabled(false);
            Log.e(TAG_SETTINGS, "FPS Spinner Update: CRITICAL - supportedHardwareRates is unexpectedly empty for "
                    + selectedCameraType + ". Disabling spinner.");
            // Clear the adapter to show nothing or placeholder? (Adapter already set with
            // empty list earlier)
        }

        // Update the note text to reflect current selection
        TextView noteTextView = view.findViewById(R.id.framerate_note_textview);
        if (noteTextView != null) {
            updateFrameRateNoteText(noteTextView);
        }

        Log.d(TAG_SETTINGS,
                "FPS Spinner update finished for " + selectedCameraType + ". Enabled: " + frameRateSpinner.isEnabled());
    } // End updateFrameRateSpinner

    /**
     * Gets the maximum zoom ratio supported by the specified camera type.
     * Uses Camera2 API to query the CONTROL_ZOOM_RATIO_RANGE characteristic.
     * 
     * @param cameraType The camera type (FRONT or BACK) to query.
     * @return The maximum zoom ratio supported, or 5.0f as default if not available.
     */
    private float getHardwareSupportedMaxZoomRatio(CameraType cameraType) {
        Log.i(TAG_SETTINGS, "=== Getting Hardware Supported Max Zoom Ratio for CameraType: " + cameraType + " ===");
        final float defaultMaxZoom = 5.0f; // Default maximum zoom ratio

        if (getContext() == null) {
            Log.e(TAG_SETTINGS, "Zoom Query: Context is null.");
            return defaultMaxZoom;
        }

        CameraManager manager = (CameraManager) requireContext().getSystemService(Context.CAMERA_SERVICE);
        if (manager == null) {
            Log.e(TAG_SETTINGS, "Zoom Query: CameraManager is null.");
            return defaultMaxZoom;
        }

        String targetCameraId = null;
        try {
            // Find the primary camera ID for the requested type (Prioritize ID "0" for BACK)
            String firstBackIdFallback = null;
            for (String id : manager.getCameraIdList()) {
                CameraCharacteristics characteristics = manager.getCameraCharacteristics(id);
                Integer facing = characteristics.get(CameraCharacteristics.LENS_FACING);
                if (facing != null) {
                    if (cameraType == CameraType.FRONT && facing == CameraCharacteristics.LENS_FACING_FRONT) {
                        targetCameraId = id;
                        Log.d(TAG_SETTINGS, "Zoom Query: Found FRONT camera ID: " + targetCameraId);
                        break;
                    }
                    if (cameraType == CameraType.BACK && facing == CameraCharacteristics.LENS_FACING_BACK) {
                        if (id.equals(Constants.DEFAULT_BACK_CAMERA_ID)) {
                            targetCameraId = id; // Found preferred default BACK ID "0"
                            Log.d(TAG_SETTINGS, "Zoom Query: Found Primary BACK camera ID: " + targetCameraId);
                            break;
                        } else if (firstBackIdFallback == null) {
                            firstBackIdFallback = id; // Store first BACK ID encountered as fallback
                        }
                    }
                }
            }
            // If default BACK "0" wasn't found, use the fallback if available
            if (cameraType == CameraType.BACK && targetCameraId == null && firstBackIdFallback != null) {
                targetCameraId = firstBackIdFallback;
                Log.w(TAG_SETTINGS, "Zoom Query: Default Back ID '0' not found/back-facing. Using first available back ID: " + targetCameraId);
            }
        } catch (CameraAccessException | IllegalArgumentException e) {
            Log.e(TAG_SETTINGS, "Zoom Query: Error accessing camera list/characteristics during ID selection", e);
            return defaultMaxZoom;
        }

        if (targetCameraId == null) {
            Log.e(TAG_SETTINGS, "Zoom Query: Could not find a valid Camera ID for type: " + cameraType);
            return defaultMaxZoom;
        }
        Log.d(TAG_SETTINGS, "Zoom Query: Using Camera ID: " + targetCameraId + " for characteristic lookup.");

        // Get the available zoom ratio range for the target camera
        try {
            CameraCharacteristics characteristics = manager.getCameraCharacteristics(targetCameraId);
            
            // Check for CONTROL_ZOOM_RATIO_RANGE (API 30+)
            if (Build.VERSION.SDK_INT >= 30) {
                Range<Float> zoomRatioRange = characteristics.get(CameraCharacteristics.CONTROL_ZOOM_RATIO_RANGE);
                if (zoomRatioRange != null) {
                    float maxZoom = zoomRatioRange.getUpper();
                    Log.d(TAG_SETTINGS, "Zoom Query: Found CONTROL_ZOOM_RATIO_RANGE: " + zoomRatioRange + ", Max: " + maxZoom);
                    return maxZoom;
                }
            }
            
            // Fallback: Check for sensor size capability
            Size sensorSize = characteristics.get(CameraCharacteristics.SENSOR_INFO_PIXEL_ARRAY_SIZE);
            if (sensorSize != null) {
                // Estimate max zoom based on sensor size and typical camera capabilities
                // Most modern cameras support at least 4x zoom, some up to 10x
                float estimatedMaxZoom = 4.0f; // Conservative estimate
                
                // For back cameras, try higher zoom ratios
                if (cameraType == CameraType.BACK) {
                    estimatedMaxZoom = 8.0f; // Most back cameras support up to 8x
                }
                
                Log.d(TAG_SETTINGS, "Zoom Query: Using estimated max zoom: " + estimatedMaxZoom + " for " + cameraType);
                return estimatedMaxZoom;
            }
            
            Log.w(TAG_SETTINGS, "Zoom Query: No zoom ratio information available, using default: " + defaultMaxZoom);
            return defaultMaxZoom;
            
        } catch (CameraAccessException | IllegalArgumentException e) {
            Log.e(TAG_SETTINGS, "Zoom Query: Camera access/arg exception getting zoom ratio for ID " + targetCameraId, e);
            return defaultMaxZoom;
        } catch (Exception e) {
            Log.e(TAG_SETTINGS, "Zoom Query: Unexpected error getting zoom ratio for ID " + targetCameraId, e);
            return defaultMaxZoom;
        }
    }

    /**
     * Updates the zoom ratio spinner's adapter and selection based on hardware capabilities
     * and the SAVED PREFERENCE FOR THE CURRENTLY SELECTED CAMERA TYPE.
     */
    private void updateZoomRatioSpinner() {
        // Safety checks
        if (zoomRatioSpinner == null || getContext() == null || sharedPreferencesManager == null) {
            Log.w(TAG_SETTINGS, "updateZoomRatioSpinner: Prerequisites not met (Spinner/Context/PrefsMgr null).");
            if (zoomRatioSpinner != null) zoomRatioSpinner.setEnabled(false); // Disable spinner if cannot populate
            return;
        }

        CameraType selectedCameraType = sharedPreferencesManager.getCameraSelection();
        Log.d(TAG_SETTINGS, "Updating zoom ratio spinner display FOR CAMERA TYPE: " + selectedCameraType);

        // 1. Get the maximum zoom ratio supported by this camera type
        float maxZoomRatio = getHardwareSupportedMaxZoomRatio(selectedCameraType);

        // 2. Generate dynamic zoom ratio options based on hardware capabilities
        List<String> zoomRatioOptions = new ArrayList<>();
        List<Integer> zoomRatioIntValues = new ArrayList<>();
        
        // Add zoom ratios from 0.5x to maxZoomRatio in 0.5x increments
        for (float zoom = 0.5f; zoom <= maxZoomRatio; zoom += 0.5f) {
            zoomRatioOptions.add(String.format("%.1fx", zoom));
            zoomRatioIntValues.add(Math.round(zoom * 10)); // Scale by 10 for integer storage
        }

        // 3. Populate adapter
        ArrayAdapter<String> adapter = new ArrayAdapter<>(
                requireContext(),
                android.R.layout.simple_spinner_item,
                zoomRatioOptions
        );
        adapter.setDropDownViewResource(android.R.layout.simple_spinner_dropdown_item);
        zoomRatioSpinner.setAdapter(adapter);

        // 4. Determine Selection
        int selectedIndex = -1; // Default to invalid index

        if (!zoomRatioOptions.isEmpty()) {
            // Get the zoom ratio preference specifically saved for this camera type (FRONT or BACK)
            float savedRatioForThisCameraType = sharedPreferencesManager.getSpecificZoomRatio(selectedCameraType);
            Log.d(TAG_SETTINGS, "Zoom Ratio Spinner Update: Saved Zoom Ratio Pref for Type " + selectedCameraType + " = " + savedRatioForThisCameraType);

            // Check if the saved preference value is actually in the list of supported ratios
            int savedRatioScaled = Math.round(savedRatioForThisCameraType * 10);
            for (int i = 0; i < zoomRatioIntValues.size(); i++) {
                if (zoomRatioIntValues.get(i) == savedRatioScaled) {
                    selectedIndex = i;
                    Log.d(TAG_SETTINGS, "Zoom Ratio Spinner Update: Selecting SAVED ratio (" + savedRatioForThisCameraType + "x) at index: " + selectedIndex);
                    break;
                }
            }

            if (selectedIndex == -1) {
                // Saved ratio is NOT supported/available. Fallback needed.
                Log.w(TAG_SETTINGS, "Zoom Ratio Spinner Update: Saved ratio (" + savedRatioForThisCameraType + "x) is NOT in the supported list. Falling back.");

                // Try falling back to the default ratio (1.0x - no zoom)
                float defaultRatio = Constants.DEFAULT_ZOOM_RATIO;
                int defaultRatioScaled = Math.round(defaultRatio * 10);
                for (int i = 0; i < zoomRatioIntValues.size(); i++) {
                    if (zoomRatioIntValues.get(i) == defaultRatioScaled) {
                        selectedIndex = i;
                        Log.d(TAG_SETTINGS, "Zoom Ratio Spinner Update: Falling back to Default (" + defaultRatio + "x) at index: " + selectedIndex);
                        // Update the preference ONLY because the previously saved one was invalid
                        sharedPreferencesManager.setSpecificZoomRatio(selectedCameraType, defaultRatio);
                        break;
                    }
                }

                if (selectedIndex == -1 && !zoomRatioIntValues.isEmpty()) {
                    // If even default 1.0x isn't supported, select the first available ratio in the list
                    selectedIndex = 0;
                    float firstAvailableRatio = zoomRatioIntValues.get(selectedIndex) / 10.0f;
                    Log.w(TAG_SETTINGS, "Zoom Ratio Spinner Update: Default (1.0x) also NOT supported. Selecting first available ratio: " + firstAvailableRatio + "x at index 0.");
                    // Update preference to the first valid ratio since saved/default were invalid
                    sharedPreferencesManager.setSpecificZoomRatio(selectedCameraType, firstAvailableRatio);
                }
            }

            // 5. Set Spinner Selection and Enabled State
            if (selectedIndex >= 0 && selectedIndex < zoomRatioOptions.size()) { // Check index bounds
                zoomRatioSpinner.setSelection(selectedIndex, false); // Set selection without triggering listener initially
                zoomRatioSpinner.setEnabled(true); // Enable spinner as there are options
                Log.d(TAG_SETTINGS, "Zoom Ratio Spinner: Final selection set to index " + selectedIndex);
            } else {
                Log.e(TAG_SETTINGS, "Zoom Ratio Spinner Update: Invalid final index (" + selectedIndex + "), cannot set selection. Disabling spinner.");
                zoomRatioSpinner.setEnabled(false); // Disable if no valid selection found
            }

        } else {
            // No ratios were found/supported by getHardwareSupportedMaxZoomRatio
            // If this block is reached, something is inconsistent. Disable the spinner.
            zoomRatioSpinner.setEnabled(false);
            Log.e(TAG_SETTINGS, "Zoom Ratio Spinner Update: CRITICAL - No zoom ratios found for " + selectedCameraType + ". Disabling spinner.");
        }
        
        // Update the note text to reflect current selection
        TextView noteTextView = view.findViewById(R.id.zoom_ratio_note_textview);
        if (noteTextView != null) {
            updateZoomRatioNoteText(noteTextView);
        }
        
        Log.d(TAG_SETTINGS, "Zoom Ratio Spinner update finished for " + selectedCameraType + ". Enabled: " + zoomRatioSpinner.isEnabled());
    } // End updateZoomRatioSpinner

    private void setupCodecSpinner() {
        if (codecSpinner == null)
            return;
        List<VideoCodec> videoCodecsCompatibles = getCompatiblesVideoCodecs();
        Log.d(TAG_SETTINGS, "Setting up codec spinner. Compatible: " + videoCodecsCompatibles);

        List<String> videoCodecsCompatiblesAsString = new ArrayList<>();
        for (VideoCodec videoCodecCompatible : videoCodecsCompatibles) {
            videoCodecsCompatiblesAsString.add(videoCodecCompatible.getName());
        }

        ArrayAdapter<String> adapter = new ArrayAdapter<>(
                requireContext(),
                android.R.layout.simple_spinner_item,
                videoCodecsCompatiblesAsString);
        adapter.setDropDownViewResource(android.R.layout.simple_spinner_dropdown_item);
        codecSpinner.setAdapter(adapter);

        VideoCodec selectedCodec = sharedPreferencesManager.getVideoCodec();
        int selectedIndex = videoCodecsCompatibles.indexOf(selectedCodec);

        // Handle case where saved codec is somehow no longer compatible
        if (selectedIndex < 0) {
            Log.w(TAG_SETTINGS, "Saved codec " + selectedCodec + " not compatible. Defaulting.");
            selectedIndex = videoCodecsCompatibles.indexOf(getCompatiblesVideoCodec()); // Get highest priority
            if (selectedIndex < 0)
                selectedIndex = 0; // Fallback
            sharedPreferencesManager.sharedPreferences.edit()
                    .putString(Constants.PREF_VIDEO_CODEC, videoCodecsCompatibles.get(selectedIndex).toString())
                    .apply();
        }

        codecSpinner.setSelection(selectedIndex);
        codecSpinner.setEnabled(videoCodecsCompatibles.size() > 1); // Enable only if choices exist
        Log.d(TAG_SETTINGS, "Codec spinner updated. Count: " + videoCodecsCompatibles.size() + ". Selected index: "
                + selectedIndex);

        codecSpinner.setOnItemSelectedListener(new AdapterView.OnItemSelectedListener() {
            @Override
            public void onItemSelected(AdapterView<?> parent, View view, int position, long id) {
                List<VideoCodec> codecs = getCompatiblesVideoCodecs();
                if (position >= 0 && position < codecs.size()) {
                    sharedPreferencesManager.sharedPreferences.edit()
                            .putString(Constants.PREF_VIDEO_CODEC, codecs.get(position).toString()).apply();
                    Log.d(TAG_SETTINGS, "Codec preference saved: " + codecs.get(position));
                } else {
                    Log.e(TAG_SETTINGS, "Invalid position selected in codec spinner: " + position);
                }
            }

            @Override
            public void onNothingSelected(AdapterView<?> parent) {
            }
        });
    }

    private void setupWatermarkSpinner(View view, Spinner watermarkSpinner) {
        if (watermarkSpinner == null)
            return;
        ArrayAdapter<CharSequence> adapter = ArrayAdapter.createFromResource(requireContext(),
                R.array.watermark_options, android.R.layout.simple_spinner_item);
        adapter.setDropDownViewResource(android.R.layout.simple_spinner_dropdown_item);
        watermarkSpinner.setAdapter(adapter);

        String savedWatermark = sharedPreferencesManager.getWatermarkOption();
        int watermarkIndex = getWatermarkIndex(savedWatermark);
        watermarkSpinner.setSelection(watermarkIndex);
        Log.d(TAG_SETTINGS, "Watermark spinner set to index: " + watermarkIndex);

        watermarkSpinner.setOnItemSelectedListener(new AdapterView.OnItemSelectedListener() {
            @Override
            public void onItemSelected(AdapterView<?> parent, View view, int position, long id) {
                String selectedWatermarkValue = getWatermarkValue(position);
                sharedPreferencesManager.sharedPreferences.edit()
                        .putString(Constants.PREF_WATERMARK_OPTION, selectedWatermarkValue).apply();
                Log.d(TAG_SETTINGS, "Watermark preference saved: " + selectedWatermarkValue);
            }

            @Override
            public void onNothingSelected(AdapterView<?> parent) {
            }
        });
    }

    // Helper methods for watermark spinner
    private int getWatermarkIndex(String value) {
        String[] values = getResources().getStringArray(R.array.watermark_values);
        for (int i = 0; i < values.length; i++) {
            if (values[i].equals(value)) {
                return i;
            }
        }
        Log.w(TAG_SETTINGS, "Watermark value '" + value + "' not found in R.array.watermark_values, defaulting to 0.");
        return 0; // Default to first option if not found
    }

    private String getWatermarkValue(int index) {
        String[] values = getResources().getStringArray(R.array.watermark_values);
        if (index >= 0 && index < values.length) {
            return values[index];
        }
        Log.e(TAG_SETTINGS, "Invalid index for watermark values: " + index);
        return values[0]; // Default to first on error
    }

    private void showReadmeDialog() {
        vibrateTouch();
        MaterialAlertDialogBuilder builder = themedDialogBuilder(requireContext());
        builder.setTitle(R.string.dialog_welcome_title);
        View dialogView = getLayoutInflater().inflate(R.layout.dialog_readme, null);
        if (dialogView == null)
            return; // Check if inflation failed

        // Check if we're using Snow Veil theme
        String currentTheme = sharedPreferencesManager.sharedPreferences.getString(Constants.PREF_APP_THEME,
                Constants.DEFAULT_APP_THEME);
        boolean isSnowVeilTheme = "Snow Veil".equals(currentTheme);

        MaterialButton githubButton = dialogView.findViewById(R.id.github_button);
        MaterialButton discordButton = dialogView.findViewById(R.id.discord_button);
        if (githubButton != null) {
            githubButton.setOnClickListener(v -> openUrl("https://github.com/anonfaded/FadCam"));
            githubButton.setTextColor(isSnowVeilTheme ? Color.BLACK : Color.WHITE);
        }
        if (discordButton != null) {
            discordButton.setOnClickListener(v -> openUrl("https://discord.gg/kvAZvdkuuN"));
            discordButton.setTextColor(isSnowVeilTheme ? Color.BLACK : Color.WHITE);
        }
        builder.setView(dialogView);
        builder.setPositiveButton(android.R.string.ok, null); // Use standard OK text

        // Create dialog and show it
        AlertDialog dialog = builder.create();
        dialog.show();

        // Set button colors based on theme
        setDialogButtonColors(dialog);
    }

    private void openUrl(String url) {
        try {
            Intent intent = new Intent(Intent.ACTION_VIEW, Uri.parse(url));
            startActivity(intent);
        } catch (Exception e) {
            Log.e(TAG_SETTINGS, "Could not open URL: " + url, e);
            Toast.makeText(requireContext(), "Could not open link", Toast.LENGTH_SHORT).show();
        }
    }

    private void saveLanguagePreference(String languageCode) {
        SharedPreferences.Editor editor = sharedPreferencesManager.sharedPreferences.edit();
        editor.putString(Constants.LANGUAGE_KEY, languageCode);
        editor.apply();
        Log.d(TAG_SETTINGS, "Language preference saved: " + languageCode);
    }

    private void setupSettingsLanguageDialog(MaterialButton chooseButton) {
        String[] languages = getResources().getStringArray(R.array.languages_array);
        String savedLanguageCode = sharedPreferencesManager.getLanguage();
        int selectedIndex = getLanguageIndex(savedLanguageCode);
        chooseButton.setText(languages[selectedIndex]);
        chooseButton.setOnClickListener(v -> {
            // ----- Fix Start for Language Dialog text color -----
            // Check if we're using Snow Veil theme for text color
            String currentTheme = sharedPreferencesManager.sharedPreferences.getString(Constants.PREF_APP_THEME,
                    Constants.DEFAULT_APP_THEME);
            boolean isSnowVeilTheme = "Snow Veil".equals(currentTheme);
            int color = ContextCompat.getColor(requireContext(),
                    isSnowVeilTheme ? android.R.color.black : android.R.color.white);
            // ----- Fix End for Language Dialog text color -----

            ArrayAdapter<String> adapter = new ArrayAdapter<String>(requireContext(),
                    android.R.layout.simple_list_item_single_choice, languages) {
                @Override
                public View getView(int position, View convertView, ViewGroup parent) {
                    View view = super.getView(position, convertView, parent);
                    TextView text1 = view.findViewById(android.R.id.text1);
                    if (text1 != null)
                        text1.setTextColor(color);
                    return view;
                }
            };

            AlertDialog dialog = themedDialogBuilder(requireContext())
                    .setTitle(R.string.setting_language_title)
                    .setSingleChoiceItems(adapter, selectedIndex, (dialogInterface, which) -> {
                        String newLangCode = getLanguageCode(which);
                        if (!newLangCode.equals(sharedPreferencesManager.getLanguage())) {
                            saveLanguagePreference(newLangCode);
                            if (getActivity() instanceof MainActivity) {
                                ((MainActivity) requireActivity()).applyLanguage(newLangCode);
                            } else {
                                Toast.makeText(getContext(), "Language changed. Restart app to apply.",
                                        Toast.LENGTH_LONG).show();
                            }
                        }
                        chooseButton.setText(languages[which]);
                        dialogInterface.dismiss();
                    })
                    .setNegativeButton(R.string.universal_cancel, null)
                    .show();

            // Apply button colors for Snow Veil theme
            setDialogButtonColors(dialog);
        });
    }

    // Helper to map language code to spinner index
    private int getLanguageIndex(String languageCode) {
        switch (languageCode) {
            case "en":
                return 0;
            case "zh":
                return 1;
            case "ar":
                return 2;
            case "fr":
                return 3;
            case "tr":
                return 4;
            case "ps":
                return 5;
            case "in":
                return 6;
            case "it":
                return 7; // Added for Italian
            case "el":
                return 8; // Added for Greek
            case "de":
                return 9; // Added for German
            default:
                return 0; // Default to English if unknown
        }
    }

    // Helper to map spinner index to language code
    private String getLanguageCode(int position) {
        switch (position) {
            case 0:
                return "en";
            case 1:
                return "zh";
            case 2:
                return "ar";
            case 3:
                return "fr";
            case 4:
                return "tr";
            case 5:
                return "ps";
            case 6:
                return "in";
            case 7:
                return "it"; // Added for Italian
            case 8:
                return "el"; // Added for Greek
            case 9:
                return "de"; // Added for German
            default:
                return "en"; // Default to English on error
        }
    }

    // ----- Fix Start for this method(setupLocationSwitch_independent)-----
    private void setupLocationSwitch(MaterialSwitch switchView) {
        if (switchView == null)
            return;

        // Store reference to the switch for use in permission callback
        locationSwitch = switchView;

        boolean isLocationEnabled = sharedPreferencesManager.isLocalisationEnabled();
        switchView.setChecked(isLocationEnabled);
        Log.d(TAG_SETTINGS, "Location switch initialized. State: " + isLocationEnabled);

        switchView.setOnCheckedChangeListener((buttonView, isChecked) -> {
            vibrateTouch();

            Log.d(TAG_SETTINGS, "Location watermark switch toggled by user to: " + isChecked);

            if (isChecked) {
                if (ContextCompat.checkSelfPermission(requireContext(),
                        Manifest.permission.ACCESS_FINE_LOCATION) != PackageManager.PERMISSION_GRANTED) {
                    showLocationPermissionDialog(switchView); // Pass the switch to handle denial
                } else {
                    // Update only the watermark preference, not the embedding preference
                    sharedPreferencesManager.setLocationEnabled(true);
                    Log.d(TAG_SETTINGS, "Location permission granted, setting watermark enabled.");

                    // Notify service about the change
                    initializeLocationHelpersInService();
                }
            } else {
                // Update only the watermark preference, not the embedding preference
                sharedPreferencesManager.setLocationEnabled(false);
                Log.d(TAG_SETTINGS, "Location watermark disabled.");

                // Stop location updates for watermark if needed
                if (locationHelper != null) {
                    locationHelper.stopLocationUpdates();
                }

                // Notify service about the change
                initializeLocationHelpersInService();
            }
        });
    }
    // ----- Fix Ended for this method(setupLocationSwitch_independent)-----

    private void showLocationPermissionDialog(MaterialSwitch switchView) {
        // ----- Fix Start for this method(showLocationPermissionDialog) -----
        // Check which switch initiated this dialog to handle properly
        boolean isLocationEmbedSwitch = (switchView == locationEmbedSwitch);
        String dialogTitle = getString(R.string.location_permission_title);
        String dialogMessage = getString(
                isLocationEmbedSwitch ? R.string.note_location_embed_extra : R.string.location_permission_description);

        Log.d(TAG_SETTINGS, "Showing location permission dialog initiated by " +
                (isLocationEmbedSwitch ? "location embedding switch" : "location watermark switch"));
        // ----- Fix Ended for this method(showLocationPermissionDialog) -----

        new MaterialAlertDialogBuilder(requireContext())
                .setTitle(dialogTitle)
                .setMessage(dialogMessage)
                .setPositiveButton("Grant", (dialog, which) -> requestLocationPermission())
                .setNegativeButton(android.R.string.cancel, (dialog, which) -> {
                    // User denied permission via dialog, uncheck the switch and save pref
                    if (switchView != null)
                        switchView.setChecked(false);

                    // ----- Fix Start for this
                    // method(showLocationPermissionDialog_save_appropriate_pref) -----
                    if (isLocationEmbedSwitch) {
                        // If this was the embedding switch, update that preference
                        sharedPreferencesManager.sharedPreferences.edit()
                                .putBoolean(Constants.PREF_EMBED_LOCATION_DATA, false)
                                .apply();
                        Log.d(TAG_SETTINGS, "User cancelled location embedding permission request.");
                    } else {
                        // Otherwise update the watermark preference
                        sharedPreferencesManager.sharedPreferences.edit()
                                .putBoolean(Constants.PREF_LOCATION_DATA, false)
                                .apply();
                        Log.d(TAG_SETTINGS, "User cancelled location watermark permission request.");
                    }
                    // ----- Fix Ended for this
                    // method(showLocationPermissionDialog_save_appropriate_pref) -----

                    dialog.dismiss();
                })
                .setCancelable(false) // Prevent dismissing without choice
                .show();
    }

    // ----- Fix Start for this method(requestLocationPermission)-----
    private void requestLocationPermission() {
        Log.d(TAG_SETTINGS, "Requesting location permission from system");

        // Request the permission
        ActivityCompat.requestPermissions(
                requireActivity(),
                new String[] { Manifest.permission.ACCESS_FINE_LOCATION },
                REQUEST_LOCATION_PERMISSION);

        // Note: Result will be handled in onRequestPermissionsResult
    }
    // ----- Fix Ended for this method(requestLocationPermission)-----

    @Override
    public void onRequestPermissionsResult(int requestCode, @NonNull String[] permissions,
            @NonNull int[] grantResults) {
        super.onRequestPermissionsResult(requestCode, permissions, grantResults);
        if (requestCode == REQUEST_LOCATION_PERMISSION) {
            if (grantResults.length > 0 && grantResults[0] == PackageManager.PERMISSION_GRANTED) {
                // Permission was granted
                Log.d(TAG_SETTINGS, "Location permission granted via system dialog.");

                // We don't automatically enable either feature
                // Just show a toast advising the user that they can now use the feature
                Toast.makeText(requireContext(),
                        R.string.location_permission_granted_manual_toggle,
                        Toast.LENGTH_LONG).show();

                // Update any service that might be running
                initializeLocationHelpersInService();

            } else {
                // Permission was denied
                Log.d(TAG_SETTINGS, "Location permission DENIED via system dialog");

                // Disable both location features when permission is denied
                sharedPreferencesManager.setLocationEnabled(false);
                sharedPreferencesManager.setLocationEmbeddingEnabled(false);

                // Update UI to match
                if (locationSwitch != null) {
                    locationSwitch.setChecked(false);
                }
                if (locationEmbedSwitch != null) {
                    locationEmbedSwitch.setChecked(false);
                }

                Toast.makeText(requireContext(),
                        R.string.location_permission_denied,
                        Toast.LENGTH_SHORT).show();
            }
        }
        // Handle other permission results if necessary
    }

    private void setupDebugSwitch(MaterialSwitch switchView) {
        if (switchView == null)
            return;
        boolean isDebugEnabled = sharedPreferencesManager.isDebugLoggingEnabled();
        switchView.setChecked(isDebugEnabled);
        Log.d(TAG_SETTINGS, "Debug switch initialized. State: " + isDebugEnabled);

        switchView.setOnCheckedChangeListener((buttonView, isChecked) -> {
            sharedPreferencesManager.sharedPreferences.edit().putBoolean(Constants.PREF_DEBUG_DATA, isChecked).apply();
            // Use standard Log - Replace com.fadcam.Log if it exists
            // Log.setDebugEnabled(isChecked); // Remove if com.fadcam.Log is removed
            vibrateTouch();
            Log.d(TAG_SETTINGS, "Debug logging preference changed to: " + isChecked);
        });
    }

    private void setupAudioSwitch(MaterialSwitch switchView) {
        if (switchView == null)
            return;
        boolean isAudioEnabled = sharedPreferencesManager.isRecordAudioEnabled();
        switchView.setChecked(isAudioEnabled);
        Log.d(TAG_SETTINGS, "Audio switch initialized. State: " + isAudioEnabled);

        switchView.setOnCheckedChangeListener((buttonView, isChecked) -> {
            sharedPreferencesManager.setRecordAudioEnabled(isChecked);
            vibrateTouch();
            Log.d(TAG_SETTINGS, "Audio recording preference changed to: " + isChecked);
        });
    }

    private void openInAppBrowser(String url) {
        try {
            Intent intent = new Intent(getContext(), WebViewActivity.class);
            intent.putExtra("url", url);
            startActivity(intent);
        } catch (Exception e) {
            Log.e(TAG_SETTINGS, "Could not open WebViewActivity: " + url, e);
            Toast.makeText(requireContext(), "Could not open link", Toast.LENGTH_SHORT).show();
        }
    }

    private void setupFrameRateNoteText() {
        TextView noteTextView = view.findViewById(R.id.framerate_note_textview);
        if (noteTextView != null) {
            noteTextView.setText(getString(R.string.note_framerate, Constants.DEFAULT_VIDEO_FRAME_RATE));

            // Update note text based on current selected frame rate
            updateFrameRateNoteText(noteTextView);
        }
    }

    /**
     * Updates the frame rate note text based on the currently selected frame rate
     * Shows a warning for experimental high frame rates (60fps and above)
     */
    private void updateFrameRateNoteText(TextView noteTextView) {
        if (noteTextView == null)
            return;

        CameraType currentSelectedCamera = sharedPreferencesManager.getCameraSelection();
        int currentFrameRate = sharedPreferencesManager.getSpecificVideoFrameRate(currentSelectedCamera);

        if (currentFrameRate >= 60) {
            // For high frame rates, show experimental warning with red color for better
            // visibility
            String warningText = getString(R.string.note_framerate, Constants.DEFAULT_VIDEO_FRAME_RATE) +
                    "\n\n<font color='#FF0000'><b>EXPERIMENTAL:</b> " + currentFrameRate
                    + "fps is an experimental mode " +
                    (DeviceHelper.isSamsung() ? "for Samsung devices. "
                            : (DeviceHelper.isHuawei() ? "for Huawei devices. " : ""))
                    +
                    "This frame rate may not be supported on all devices and could cause instability. " +
                    "Use only if your hardware can support it.</font>";

            noteTextView.setText(Html.fromHtml(warningText, Html.FROM_HTML_MODE_COMPACT));
            noteTextView.setVisibility(View.VISIBLE);

            // Add a bit of extra padding for better visibility
            noteTextView.setPadding(
                    noteTextView.getPaddingLeft(),
                    noteTextView.getPaddingTop(),
                    noteTextView.getPaddingRight(),
                    (int) (16 * getResources().getDisplayMetrics().density));
        } else {
            // For normal frame rates, show standard note
            noteTextView.setText(getString(R.string.note_framerate, Constants.DEFAULT_VIDEO_FRAME_RATE));

            // Reset padding to default if it was changed
            noteTextView.setPadding(
                    noteTextView.getPaddingLeft(),
                    noteTextView.getPaddingTop(),
                    noteTextView.getPaddingRight(),
                    (int) (8 * getResources().getDisplayMetrics().density));
        }
    }

<<<<<<< HEAD
=======

>>>>>>> 005a466f
    /**
     * Updates the zoom ratio note text to show the default value.
     */
    private void updateZoomRatioNoteText(TextView noteTextView) {
        if (noteTextView == null) return;
        
        // Always show 1.0x as the default (no zoom)
        noteTextView.setText(getString(R.string.note_zoom_ratio, 1.0f));
        noteTextView.setVisibility(View.VISIBLE);
    }

    private void setupCodecNoteText()
    {
        TextView noteTextView = view.findViewById(R.id.codec_note_textview);
        if (noteTextView != null) {
            VideoCodec defaultCodec = Constants.DEFAULT_VIDEO_CODEC;
            noteTextView.setText(getString(R.string.note_codec, defaultCodec != null ? defaultCodec.getName() : "N/A"));
        }
    }

    // Helper to map frame rate value to spinner index (using specific array)
    private int getVideoFrameRateIndex(int frameRate) {
        List<Integer> rates = getCompatiblesVideoFrameRates(sharedPreferencesManager.getCameraSelection());
        int index = rates.indexOf(frameRate);
        return Math.max(index, 0); // Return 0 if not found
    }

    // Helper to map codec value to spinner index
    private int getVideoCodecIndex(VideoCodec videoCodec) {
        List<VideoCodec> codecs = getCompatiblesVideoCodecs();
        int index = codecs.indexOf(videoCodec);
        return Math.max(index, 0); // Return 0 if not found
    }

    // Replace the entire existing getCompatiblesVideoResolutions method in
    // SettingsFragment.java

    /**
     * Retrieves a list of compatible video resolutions (as Size objects)
     * for the specified camera type by using the internal profile loading helper.
     *
     * @param cameraType The camera type (FRONT or BACK) to get resolutions for.
     * @return A List of Size objects representing compatible resolutions. Returns
     *         empty list on error.
     */
    public List<Size> getCompatiblesVideoResolutions(CameraType cameraType) {
        Log.d(TAG_SETTINGS, "Getting compatible video resolutions for: " + cameraType);

        // *** CORRECTION: Call the correctly named internal helper method ***
        List<CamcorderProfile> camcorderProfiles = this.getCamcorderProfilesForTypeInternal(cameraType);
        List<Size> videoResolutionCompatibles = new ArrayList<>();

        // Perform null check on the result from the helper
        if (camcorderProfiles != null && !camcorderProfiles.isEmpty()) {
            Log.d(TAG_SETTINGS, "Processing " + camcorderProfiles.size() + " profiles from internal helper.");
            for (CamcorderProfile camcorderProfile : camcorderProfiles) {
                // Filter out null profiles just in case (belt-and-suspenders)
                if (camcorderProfile != null) {
                    // Create Size object from profile dimensions
                    videoResolutionCompatibles
                            .add(new Size(camcorderProfile.videoFrameWidth, camcorderProfile.videoFrameHeight));
                } else {
                    Log.w(TAG_SETTINGS, "Encountered a null CamcorderProfile in the list for " + cameraType);
                }
            }
        } else {
            Log.e(TAG_SETTINGS, "getCamcorderProfilesForTypeInternal returned null or empty list for " + cameraType);
            // Return empty list in this case
        }

        // Use a Set to get unique sizes, as multiple profiles might have the same
        // resolution
        Set<Size> uniqueSizes = new HashSet<>(videoResolutionCompatibles);
        List<Size> uniqueSortedSizes = new ArrayList<>(uniqueSizes);

        // Sort the unique sizes (e.g., descending by area)
        try {
            Collections.sort(uniqueSortedSizes, (s1, s2) -> {
                long area1 = (long) s1.getWidth() * s1.getHeight();
                long area2 = (long) s2.getWidth() * s2.getHeight();
                return Long.compare(area2, area1); // Descending order
            });
        } catch (Exception e) {
            Log.e(TAG_SETTINGS, "Error sorting compatible resolutions", e);
        }

        Log.d(TAG_SETTINGS,
                "Returning " + uniqueSortedSizes.size() + " unique compatible resolutions for " + cameraType);
        return uniqueSortedSizes; // Return the sorted list of unique sizes
    }

    /**
     * Retrieves a list of compatible video resolutions as strings.
     */
    public List<String> getCompatiblesVideoResolutionsAsString(CameraType cameraType) {
        List<Size> videoResolutions = this.getCompatiblesVideoResolutions(cameraType);
        String[] resolutionKeys = getResources().getStringArray(R.array.video_resolutions_keys);
        String[] resolutionValues = getResources().getStringArray(R.array.video_resolutions_values);
        List<String> videoResolutionList = new ArrayList<>();

        for (Size videoResolution : videoResolutions) {
            videoResolutionList.add(getVideoResolutionStringBuilder(videoResolution, resolutionKeys, resolutionValues));
        }
        return videoResolutionList;
    }

    /**
     * Builds a display string for a video resolution.
     */
    @NonNull
    private static String getVideoResolutionStringBuilder(Size videoResolution, String[] resolutionKeys,
            String[] resolutionValues) {
        StringBuilder videoResolutionText = new StringBuilder();
        String label = null;
        String resKey = videoResolution.getWidth() + "x" + videoResolution.getHeight();

        for (int i = 0; i < resolutionKeys.length; i++) {
            if (resolutionKeys[i].equals(resKey)) {
                label = resolutionValues[i];
                break;
            }
        }
        if (label != null) {
            videoResolutionText.append(label);
        }

        videoResolutionText.append(" (")
                .append(videoResolution.getWidth())
                .append("x")
                .append(videoResolution.getHeight())
                .append(")");
        return videoResolutionText.toString();
    }

    /**
     * Retrieves a list of compatible frame rates for the current camera and
     * resolution.
     */
    private List<Integer> getCompatiblesVideoFrameRates(CameraType cameraType) {
        // Get the CamcorderProfile for the CURRENTLY selected resolution
        CamcorderProfile currentProfile = getCamcorderProfile(cameraType);
        if (currentProfile == null) {
            Log.e(TAG_SETTINGS,
                    "Could not get profile for " + cameraType + ", cannot determine compatible frame rates.");
            return Collections.singletonList(Constants.DEFAULT_VIDEO_FRAME_RATE); // Fallback
        }

        int maxSupportedRate = currentProfile.videoFrameRate;
        Log.d(TAG_SETTINGS, "Max supported rate for current resolution: " + maxSupportedRate);
        int[] allRateOptions = getResources().getIntArray(R.array.video_framerate_options);

        List<Integer> compatibleRates = new ArrayList<>();
        for (int rate : allRateOptions) {
            if (rate <= maxSupportedRate) {
                compatibleRates.add(rate);
            }
        }

        if (compatibleRates.isEmpty()) {
            Log.w(TAG_SETTINGS,
                    "No standard frame rates compatible <= " + maxSupportedRate + ". Adding max rate itself.");
            compatibleRates.add(maxSupportedRate); // Add the max if none of the standards fit
        }
        Log.d(TAG_SETTINGS, "Compatible frame rates found: " + compatibleRates);
        return compatibleRates;
    }

    /**
     * Retrieves a list of supported video codecs on the device.
     */
    private List<VideoCodec> getCompatiblesVideoCodecs() {
        List<VideoCodec> videoCodecs = new ArrayList<>();
        for (VideoCodec videoCodec : VideoCodec.values()) {
            if (Utils.isCodecSupported(videoCodec.getMimeType())) {
                videoCodecs.add(videoCodec);
            }
        }
        if (videoCodecs.isEmpty()) {
            Log.e(TAG_SETTINGS, "No standard video codecs found! Defaulting.");
            videoCodecs.add(Constants.DEFAULT_VIDEO_CODEC);
        }
        return videoCodecs;
    }

    // Retrieves the video codec with the highest priority among compatible ones.
    private VideoCodec getCompatiblesVideoCodec() {
        List<VideoCodec> compatibleCodecs = getCompatiblesVideoCodecs();
        if (compatibleCodecs.isEmpty()) {
            return Constants.DEFAULT_VIDEO_CODEC; // Should not happen if list isn't empty
        }

        // ----- Fix Start: Prefer HEVC (H.265) as default if supported -----
        for (VideoCodec codec : compatibleCodecs) {
            if (codec == VideoCodec.HEVC)
                return codec;
        }
        return compatibleCodecs.get(0); // fallback to first compatible
        // ----- Fix Ended: Prefer HEVC (H.265) as default if supported -----
    }

    /**
     * Retrieves CamcorderProfiles for a given camera type.
     */
    // Make sure your getCamcorderProfile method is present and correct
    // (as used in the fallback above)

    // Internal helper renamed from the previous 'getCamcorderProfiles' to avoid
    // conflict
    private List<CamcorderProfile> getCamcorderProfilesForTypeInternal(CameraType cameraType) {
        // --- Ensure context is available ---
        if (getContext() == null) {
            Log.e(TAG, "Context null in getCamcorderProfilesForTypeInternal for " + cameraType);
            return new ArrayList<>(); // Return empty
        }

        List<CamcorderProfile> profiles = new ArrayList<>();

        // *** FIX: Use actual physical camera ID instead of generic camera type ID ***
        String actualCameraId = getActualCameraIdForType(cameraType);
        if (actualCameraId == null) {
            Log.e(TAG, "Could not determine actual camera ID for " + cameraType);
            return new ArrayList<>();
        }

        // *** FIX: Get supported video sizes from Camera2 API ***
        List<Size> supportedVideoSizes = getSupportedVideoSizesForCamera(actualCameraId);
        if (supportedVideoSizes.isEmpty()) {
            Log.w(TAG, "No supported video sizes found for camera " + actualCameraId
                    + ", falling back to CamcorderProfile");
            return getCamcorderProfilesFallback(cameraType);
        }

        // *** FIX: Create profiles based on actual camera capabilities ***
        for (Size videoSize : supportedVideoSizes) {
            CamcorderProfile profile = createProfileForSize(actualCameraId, videoSize);
            if (profile != null) {
                profiles.add(profile);
            }
        }

        // --- Final Cleanup ---
        profiles.removeIf(Objects::isNull); // Ensure no null profiles remain

        Log.d(TAG, "Camcorder profiles retrieved internally for " + cameraType + " (camera " + actualCameraId + "): "
                + profiles.size());
        return profiles;
    }

    /**
     * Gets the actual physical camera ID for the given camera type.
     * For back camera, this considers the selected lens (main, ultrawide, etc.)
     * For front camera, this uses the front camera ID.
     */
    private String getActualCameraIdForType(CameraType cameraType) {
        if (cameraType == CameraType.BACK) {
            // For back camera, use the selected physical camera ID
            return sharedPreferencesManager.getSelectedBackCameraId();
        } else {
            // For front camera, use the standard front camera ID
            return String.valueOf(cameraType.getCameraId());
        }
    }

    /**
     * Gets supported video sizes for a specific camera using Camera2 API.
     * This provides accurate resolution detection per physical camera.
     */
    private List<Size> getSupportedVideoSizesForCamera(String cameraId) {
        List<Size> supportedSizes = new ArrayList<>();

        try {
            CameraManager cameraManager = (CameraManager) requireContext().getSystemService(Context.CAMERA_SERVICE);
            if (cameraManager == null) {
                Log.e(TAG, "CameraManager is null");
                return supportedSizes;
            }

            CameraCharacteristics characteristics = cameraManager.getCameraCharacteristics(cameraId);
            StreamConfigurationMap configMap = characteristics
                    .get(CameraCharacteristics.SCALER_STREAM_CONFIGURATION_MAP);

            if (configMap != null) {
                // Get supported video sizes for MediaRecorder
                Size[] videoSizes = configMap.getOutputSizes(MediaRecorder.class);
                if (videoSizes != null) {
                    // Filter and sort sizes (largest first)
                    Arrays.sort(videoSizes, (s1, s2) -> {
                        long area1 = (long) s1.getWidth() * s1.getHeight();
                        long area2 = (long) s2.getWidth() * s2.getHeight();
                        return Long.compare(area2, area1); // Descending order
                    });

                    // Add sizes that are reasonable for video recording
                    for (Size size : videoSizes) {
                        if (isReasonableVideoSize(size)) {
                            supportedSizes.add(size);
                        }
                    }
                }
            }

            Log.d(TAG, "Found " + supportedSizes.size() + " supported video sizes for camera " + cameraId);

        } catch (CameraAccessException e) {
            Log.e(TAG, "Error accessing camera " + cameraId + " for video sizes", e);
        } catch (Exception e) {
            Log.e(TAG, "Unexpected error getting video sizes for camera " + cameraId, e);
        }

        return supportedSizes;
    }

    /**
     * Checks if a video size is reasonable for recording.
     * Filters out extremely small or unusual aspect ratios.
     */
    private boolean isReasonableVideoSize(Size size) {
        int width = size.getWidth();
        int height = size.getHeight();

        // Filter out very small resolutions
        if (width < 480 || height < 360) {
            return false;
        }

        // Filter out unusual aspect ratios (keep 16:9, 4:3, 18:9, etc.)
        double aspectRatio = (double) width / height;
        return aspectRatio >= 1.0 && aspectRatio <= 2.5;
    }

    /**
     * Creates a CamcorderProfile for a specific size.
     * This is a simplified profile creation - in practice you might want to
     * determine optimal bitrates, frame rates, etc. based on the camera
     * capabilities.
     */
    private CamcorderProfile createProfileForSize(String cameraId, Size size) {
        try {
            // Try to find an existing CamcorderProfile that matches this size
            int[] qualities = {
                    CamcorderProfile.QUALITY_2160P, // 4K
                    CamcorderProfile.QUALITY_1080P, // FHD
                    CamcorderProfile.QUALITY_720P, // HD
                    CamcorderProfile.QUALITY_480P, // SD
                    CamcorderProfile.QUALITY_HIGH,
                    CamcorderProfile.QUALITY_LOW
            };

            // Check 8K if supported by SDK
            if (Build.VERSION.SDK_INT >= Build.VERSION_CODES.S) {
                int[] extendedQualities = { CamcorderProfile.QUALITY_8KUHD, CamcorderProfile.QUALITY_2160P,
                        CamcorderProfile.QUALITY_1080P, CamcorderProfile.QUALITY_720P,
                        CamcorderProfile.QUALITY_480P, CamcorderProfile.QUALITY_HIGH, CamcorderProfile.QUALITY_LOW };
                qualities = extendedQualities;
            }

            int cameraIdInt = Integer.parseInt(cameraId);

            for (int quality : qualities) {
                if (CamcorderProfile.hasProfile(cameraIdInt, quality)) {
                    CamcorderProfile profile = CamcorderProfile.get(cameraIdInt, quality);
                    if (profile != null && profile.videoFrameWidth == size.getWidth() &&
                            profile.videoFrameHeight == size.getHeight()) {
                        return profile;
                    }
                }
            }

            // If no exact match found, create a basic profile
            // This is a fallback - you might want to implement more sophisticated profile
            // creation
            Log.d(TAG, "No exact CamcorderProfile match for " + size.getWidth() + "x" + size.getHeight() +
                    ", using fallback profile creation");

        } catch (Exception e) {
            Log.e(TAG, "Error creating profile for size " + size.getWidth() + "x" + size.getHeight(), e);
        }

        return null; // Return null if we can't create a proper profile
    }

    /**
     * Fallback method using the old CamcorderProfile approach.
     * Used when Camera2 API detection fails.
     */
    private List<CamcorderProfile> getCamcorderProfilesFallback(CameraType cameraType) {
        List<CamcorderProfile> profiles = new ArrayList<>();
        int cameraId = cameraType.getCameraId();

        // Standard qualities in priority order
        int[] qualities = {
                CamcorderProfile.QUALITY_1080P, CamcorderProfile.QUALITY_720P, CamcorderProfile.QUALITY_480P,
                CamcorderProfile.QUALITY_CIF, CamcorderProfile.QUALITY_QCIF, CamcorderProfile.QUALITY_LOW
        };

        // High resolutions (highest first)
        if (Build.VERSION.SDK_INT >= Build.VERSION_CODES.S) {
            if (CamcorderProfile.hasProfile(cameraId, CamcorderProfile.QUALITY_8KUHD)) {
                profiles.add(CamcorderProfile.get(cameraId, CamcorderProfile.QUALITY_8KUHD));
            }
        }
        if (CamcorderProfile.hasProfile(cameraId, CamcorderProfile.QUALITY_2160P)) {
            profiles.add(CamcorderProfile.get(cameraId, CamcorderProfile.QUALITY_2160P));
        }
        if (Build.VERSION.SDK_INT >= Build.VERSION_CODES.R) {
            if (CamcorderProfile.hasProfile(cameraId, CamcorderProfile.QUALITY_2K)) {
                profiles.add(CamcorderProfile.get(cameraId, CamcorderProfile.QUALITY_2K));
            }
        }

        // Add standard qualities
        Set<Integer> addedQualities = new HashSet<>();
        for (CamcorderProfile p : profiles) {
            if (p != null)
                addedQualities.add(p.quality);
        }

        for (int quality : qualities) {
            if (!addedQualities.contains(quality) && CamcorderProfile.hasProfile(cameraId, quality)) {
                CamcorderProfile profile = CamcorderProfile.get(cameraId, quality);
                if (profile != null) {
                    profiles.add(profile);
                    addedQualities.add(quality);
                }
            }
        }

        // Add QUALITY_HIGH as fallback
        if (!addedQualities.contains(CamcorderProfile.QUALITY_HIGH) &&
                CamcorderProfile.hasProfile(cameraId, CamcorderProfile.QUALITY_HIGH)) {
            profiles.add(CamcorderProfile.get(cameraId, CamcorderProfile.QUALITY_HIGH));
        }

        profiles.removeIf(Objects::isNull);
        Log.d(TAG, "Fallback camcorder profiles for " + cameraType + ": " + profiles.size());
        return profiles;
    }

    /**
     * Retrieves the selected CamcorderProfile based on saved resolution
     * preferences.
     * Used as a fallback when AE ranges aren't available for FPS determination.
     */
    // Replace the existing getCamcorderProfile method in SettingsFragment.java with
    // this complete version:

    /**
     * Retrieves the selected CamcorderProfile based on saved resolution preferences
     * for the given CameraType. Used as a fallback when AE ranges aren't available
     * for FPS determination or when specific profile info is needed.
     *
     * @param cameraType The camera type (FRONT or BACK) to get the profile for.
     * @return The matching CamcorderProfile, or a fallback (like QUALITY_HIGH), or
     *         null if errors occur.
     */
    private CamcorderProfile getCamcorderProfile(CameraType cameraType) {
        // Ensure SharedPreferencesManager is initialized
        if (sharedPreferencesManager == null) {
            // Try initializing if context is available
            if (getContext() != null) {
                sharedPreferencesManager = SharedPreferencesManager.getInstance(requireContext());
            }
            // Still null? Log error and prepare for basic fallback
            if (sharedPreferencesManager == null) {
                Log.e(TAG, "getCamcorderProfile: SharedPreferencesManager is null, context likely missing.");
                // Determine Camera ID safely even if context is gone initially
                int camId = (cameraType != null) ? cameraType.getCameraId() : CameraType.BACK.getCameraId();
                try {
                    Log.w(TAG, "Falling back to default HIGH quality profile due to missing SharedPrefsManager.");
                    return CamcorderProfile.get(camId, CamcorderProfile.QUALITY_HIGH); // Basic fallback
                } catch (Exception e) {
                    Log.e(TAG, "Failed to get even default fallback profile", e);
                    return null; // Return null if even basic fails
                }
            }
        }

        // Get saved resolution preferences using the SharedPreferencesManager
        int savedWidth = sharedPreferencesManager.getCameraResolution().getWidth();
        int savedHeight = sharedPreferencesManager.getCameraResolution().getHeight();
        Log.d(TAG, "getCamcorderProfile: Looking for profile matching " + savedWidth + "x" + savedHeight + " for "
                + cameraType);

        // Ensure camcorderProfilesAvailables map is populated
        // Check if the map exists AND contains the key for the requested type
        if (camcorderProfilesAvailables == null || !camcorderProfilesAvailables.containsKey(cameraType)) {
            Log.w(TAG, "getCamcorderProfile: Camcorder profiles map not initialized or missing key for " + cameraType
                    + ". Re-initializing.");
            initializeCamcorderProfiles(); // Make sure this method populates the map correctly
            // Check again after init
            if (camcorderProfilesAvailables == null || !camcorderProfilesAvailables.containsKey(cameraType)) {
                Log.e(TAG, "Still no profiles after re-init for " + cameraType
                        + ". Cannot get specific profile, using fallback.");
                // Fallback to default HIGH if initialization failed or still no profiles
                try {
                    return CamcorderProfile.get(cameraType.getCameraId(), CamcorderProfile.QUALITY_HIGH);
                } catch (Exception e) {
                    Log.e(TAG, "Failed getting HIGH quality fallback after re-init failed for " + cameraType, e);
                    return null;
                }
            }
        }

        // Get the list of profiles for the specified camera type
        List<CamcorderProfile> profiles = camcorderProfilesAvailables.get(cameraType);
        if (profiles == null || profiles.isEmpty()) {
            Log.e(TAG, "No profiles available in map for " + cameraType
                    + " even after check. Cannot get specific profile, using fallback.");
            // Fallback to default HIGH quality if list is empty
            try {
                return CamcorderProfile.get(cameraType.getCameraId(), CamcorderProfile.QUALITY_HIGH);
            } catch (Exception e) {
                Log.e(TAG, "Failed getting HIGH quality fallback for empty profile list for " + cameraType, e);
                return null;
            }
        }

        // Iterate through the available profiles to find a match for the saved
        // resolution
        for (CamcorderProfile profile : profiles) {
            // Important: Check profile is not null before accessing its members
            if (profile != null && profile.videoFrameWidth == savedWidth && profile.videoFrameHeight == savedHeight) {
                Log.d(TAG, "Found matching CamcorderProfile for " + savedWidth + "x" + savedHeight);
                return profile; // Return the matching profile
            }
        }

        // If saved resolution not found in available profiles, return the first
        // available profile as a fallback
        Log.w(TAG, "Saved resolution " + savedWidth + "x" + savedHeight + " not found in profile list for " + cameraType
                + ". Returning first available profile as fallback.");
        if (!profiles.isEmpty() && profiles.get(0) != null) {
            return profiles.get(0); // Return the first non-null profile in the list
        } else {
            Log.e(TAG,
                    "First profile in list is null or list empty after search for " + cameraType + ". Final fallback.");
            // Final fallback if even the first profile was null or list was empty
            // unexpectedly
            try {
                return CamcorderProfile.get(cameraType.getCameraId(), CamcorderProfile.QUALITY_HIGH);
            } catch (Exception e) {
                Log.e(TAG, "Failed getting final HIGH quality fallback for " + cameraType, e);
                return null; // Return null if all fallbacks fail
            }
        }
    } // End of getCamcorderProfile method

    /**
     * Gets the index of the CamcorderProfile matching saved preferences.
     */
    private int getCamcorderProfileIndexPreferences(CameraType cameraType) {
        int savedWidth = sharedPreferencesManager.sharedPreferences.getInt(Constants.PREF_VIDEO_RESOLUTION_WIDTH,
                Constants.DEFAULT_VIDEO_RESOLUTION.getWidth());
        int savedHeight = sharedPreferencesManager.sharedPreferences.getInt(Constants.PREF_VIDEO_RESOLUTION_HEIGHT,
                Constants.DEFAULT_VIDEO_RESOLUTION.getHeight());

        List<CamcorderProfile> profiles = camcorderProfilesAvailables.get(cameraType);
        if (profiles == null || profiles.isEmpty()) {
            return 0; // Default to first index if no profiles
        }

        for (int i = 0; i < profiles.size(); i++) {
            CamcorderProfile profile = profiles.get(i);
            if (profile != null && profile.videoFrameWidth == savedWidth && profile.videoFrameHeight == savedHeight) {
                return i; // Found matching profile
            }
        }
        return 0; // Default to first index if saved resolution not found
    }

    // --- Theme Spinner Logic ---
    private void setupThemeSpinner(View view) {
        MaterialButton themeButton = view.findViewById(R.id.theme_choose_button); // Add a button in layout for theme
                                                                                  // selection
        if (themeButton == null)
            return;
        String[] themeNames = { getString(R.string.theme_red), "Midnight Dusk", "Faded Night",
                getString(R.string.theme_gold), getString(R.string.theme_silentforest),
                getString(R.string.theme_shadowalloy), getString(R.string.theme_pookiepink),
                getString(R.string.theme_snowveil) };
        int[] themeColors = {
                ContextCompat.getColor(requireContext(), R.color.red_theme_primary),
                ContextCompat.getColor(requireContext(), R.color.gray),
                ContextCompat.getColor(requireContext(), R.color.amoled_surface), // Use surface color instead of
                                                                                  // background
                ContextCompat.getColor(requireContext(), R.color.gold_theme_primary),
                ContextCompat.getColor(requireContext(), R.color.silentforest_theme_primary),
                ContextCompat.getColor(requireContext(), R.color.shadowalloy_theme_primary),
                ContextCompat.getColor(requireContext(), R.color.pookiepink_theme_primary),
                ContextCompat.getColor(requireContext(), R.color.snowveil_theme_primary)
        };
        String currentTheme = sharedPreferencesManager.sharedPreferences.getString(Constants.PREF_APP_THEME,
                Constants.DEFAULT_APP_THEME);
        int tempThemeIndex = 1; // Default to Dark Mode index
        if ("Crimson Bloom".equals(currentTheme))
            tempThemeIndex = 0;
        else if ("Faded Night".equals(currentTheme) || "AMOLED".equals(currentTheme) || "Amoled".equals(currentTheme))
            tempThemeIndex = 2;
        else if ("Premium Gold".equals(currentTheme))
            tempThemeIndex = 3;
        else if ("Silent Forest".equals(currentTheme))
            tempThemeIndex = 4;
        else if ("Shadow Alloy".equals(currentTheme))
            tempThemeIndex = 5;
        else if ("Pookie Pink".equals(currentTheme))
            tempThemeIndex = 6;
        else if ("Snow Veil".equals(currentTheme))
            tempThemeIndex = 7;

        final int themeIndex = tempThemeIndex;

        // ----- Fix Start for theme button text display -----
        // Set the button text to show the CURRENT theme name, not a hardcoded value
        themeButton.setText(themeNames[themeIndex]);
        // ----- Fix End for theme button text display -----

        // Set text color based on theme - black for Gold, Silent Forest, Shadow Alloy,
        // Pookie Pink, and Snow Veil, white for others
        if ("Premium Gold".equals(currentTheme) || "Silent Forest".equals(currentTheme)
                || "Shadow Alloy".equals(currentTheme) || "Pookie Pink".equals(currentTheme)
                || "Snow Veil".equals(currentTheme)) {
            themeButton.setTextColor(ContextCompat.getColor(requireContext(), android.R.color.black));
        } else {
            themeButton.setTextColor(ContextCompat.getColor(requireContext(), android.R.color.white));
        }

        // Apply the correct background tint based on the current theme
        if ("Faded Night".equals(currentTheme) || "AMOLED".equals(currentTheme) || "Amoled".equals(currentTheme)) {
            // For Faded Night theme, use the #232323 color which is more visible than pure
            // black
            themeButton.setBackgroundTintList(
                    ColorStateList.valueOf(ContextCompat.getColor(requireContext(), R.color.amoled_surface)));
        } else {
            themeButton.setBackgroundTintList(ColorStateList.valueOf(themeColors[themeIndex]));
        }

        themeButton.setOnClickListener(v -> {
            // Use the themed dialog builder instead of creating a new one directly
            // ----- Fix Start for theme selection dialog -----
            MaterialAlertDialogBuilder builder = themedDialogBuilder(requireContext());
            // ----- Fix End for theme selection dialog -----
            builder.setTitle(R.string.settings_option_theme);

            // Get current theme for text color decisions
            // ----- Fix Start for theme selection dialog -----

            boolean isSnowVeilTheme = "Snow Veil".equals(currentTheme);
            // ----- Fix End for theme selection dialog -----

            // Create a custom adapter for the theme selection with color circles
            ArrayAdapter<String> adapter = new ArrayAdapter<String>(requireContext(), R.layout.item_theme_option,
                    R.id.theme_name, themeNames) {
                @Override
                public View getView(int position, View convertView, ViewGroup parent) {
                    View view = super.getView(position, convertView, parent);

                    // Set the theme name
                    TextView themeName = view.findViewById(R.id.theme_name);
                    themeName.setText(themeNames[position]);

                    // ----- Fix Start for theme selection dialog -----
                    // Use black text for Snow Veil theme, white for all other themes
                    if (isSnowVeilTheme) {
                        themeName.setTextColor(Color.BLACK);
                    } else {
                        themeName.setTextColor(ContextCompat.getColor(requireContext(), android.R.color.white));
                    }
                    // ----- Fix End for theme selection dialog -----

                    // Set the color circle
                    View colorCircle = view.findViewById(R.id.theme_color_circle);
                    GradientDrawable drawable = (GradientDrawable) colorCircle.getBackground();
                    if (position == 2) { // Faded Night position
                        drawable.setColor(ContextCompat.getColor(requireContext(), R.color.amoled_surface));
                    } else {
                        drawable.setColor(themeColors[position]);
                    }

                    // ----- Fix Start for theme selection dialog -----
                    // Highlight the current selection using theme-appropriate background
                    if (position == themeIndex) {
                        if (isSnowVeilTheme) {
                            // For Snow Veil theme (light theme), use a slightly darker background
                            // that creates better contrast with white background
                            GradientDrawable highlightBg = new GradientDrawable();
                            highlightBg.setCornerRadius(8 * getResources().getDisplayMetrics().density); // 8dp
                            highlightBg
                                    .setColor(ContextCompat.getColor(requireContext(), R.color.snowveil_theme_accent));
                            view.setBackground(highlightBg);
                        } else {
                            // For dark themes, use the standard selection background
                            view.setBackgroundResource(R.drawable.selected_theme_bg);
                        }
                    } else {
                        view.setBackground(null);
                    }
                    // ----- Fix End for theme selection dialog -----

                    return view;
                }
            };

            builder.setSingleChoiceItems(adapter, themeIndex, (dialog, which) -> {
                String newTheme = themeNames[which];
                if ("Midnight Dusk".equals(newTheme)) {
                    newTheme = "Midnight Dusk";
                } else if ("Faded Night".equals(newTheme)) {
                    newTheme = "Faded Night";
                } else if (getString(R.string.theme_gold).equals(newTheme)) {
                    newTheme = "Premium Gold";
                } else if (getString(R.string.theme_silentforest).equals(newTheme)) {
                    newTheme = "Silent Forest";
                } else if (getString(R.string.theme_shadowalloy).equals(newTheme)) {
                    newTheme = "Shadow Alloy";
                } else if (getString(R.string.theme_pookiepink).equals(newTheme)) {
                    newTheme = "Pookie Pink";
                } else if (getString(R.string.theme_snowveil).equals(newTheme)) {
                    newTheme = "Snow Veil";
                } else {
                    newTheme = "Crimson Bloom";
                }

                // Save theme and restart app if needed
                if (!newTheme.equals(currentTheme)) {
                    sharedPreferencesManager.sharedPreferences.edit()
                            .putString(Constants.PREF_APP_THEME, newTheme)
                            .apply();

                    // Update default clock color for the new theme
                    sharedPreferencesManager.updateDefaultClockColorForTheme();

                    // Schedule app restart
                    vibrateTouch();

                    // Update UI immediately (colors may not fully update until restart)
                    themeButton.setText(themeNames[which]);

                    // Update button background with the right color for the selected theme
                    if ("Faded Night".equals(newTheme)) {
                        themeButton.setBackgroundTintList(ColorStateList
                                .valueOf(ContextCompat.getColor(requireContext(), R.color.amoled_surface)));
                    } else {
                        themeButton.setBackgroundTintList(ColorStateList.valueOf(themeColors[which]));
                    }

                    // Apply theme changes that don't require restart
                    applyAppTheme(newTheme);

                    MaterialToolbar toolbar = requireActivity().findViewById(R.id.topAppBar);
                    if (toolbar != null && "Crimson Bloom".equals(newTheme)) {
                        toolbar.setBackgroundColor(
                                ContextCompat.getColor(requireContext(), R.color.red_theme_primary_variant));
                    } else if (toolbar != null) {
                        // Reset to default toolbar color
                        toolbar.setBackgroundColor(resolveThemeColor(R.attr.colorTopBar));
                    }

                    Toast.makeText(requireContext(), R.string.settings_theme_changed, Toast.LENGTH_SHORT).show();

                    // CRITICAL: Recreate the activity to apply the theme change
                    requireActivity().recreate();
                }
                dialog.dismiss();
            });

            builder.setNegativeButton(R.string.universal_cancel, null);
            AlertDialog dialog = builder.create();
            dialog.setOnShowListener(dialogInterface -> {
                // ----- Fix Start for theme selection dialog -----
                // Apply appropriate button text colors for the current theme
                setDialogButtonColors(dialog);
                // ----- Fix End for theme selection dialog -----
            });
            dialog.show();
        });
    }

    private void applyAppTheme(String themeName) {
        int themeColor;

        if ("Crimson Bloom".equals(themeName)) {
            // Red theme
            themeColor = ContextCompat.getColor(requireContext(), R.color.red_theme_primary);
        } else if ("Faded Night".equals(themeName)) {
            // AMOLED theme
            themeColor = ContextCompat.getColor(requireContext(), R.color.amoled_background);
        } else if ("Midnight Dusk".equals(themeName)) {
            // Default dark theme
            themeColor = ContextCompat.getColor(requireContext(), R.color.gray);
        } else if ("Premium Gold".equals(themeName)) {
            // Gold theme
            themeColor = ContextCompat.getColor(requireContext(), R.color.gold_theme_primary);
        } else if ("Silent Forest".equals(themeName)) {
            // Silent Forest theme
            themeColor = ContextCompat.getColor(requireContext(), R.color.silentforest_theme_primary);
        } else if ("Shadow Alloy".equals(themeName)) {
            // Shadow Alloy theme
            themeColor = ContextCompat.getColor(requireContext(), R.color.shadowalloy_theme_primary);
        } else if ("Pookie Pink".equals(themeName)) {
            // Pookie Pink theme
            themeColor = ContextCompat.getColor(requireContext(), R.color.pookiepink_theme_primary);
        } else if ("Snow Veil".equals(themeName)) {
            // Snow Veil theme
            themeColor = ContextCompat.getColor(requireContext(), R.color.snowveil_theme_primary);
            // Special handling for light theme
            applySnowVeilThemeToUI(requireView());
            return;
        } else {
            // Default to Crimson Bloom if unknown
            themeColor = ContextCompat.getColor(requireContext(), R.color.red_theme_primary);
        }

        // Apply theme color to UI elements
        MaterialToolbar toolbar = requireActivity().findViewById(R.id.topAppBar);
        if (toolbar != null) {
            if ("Crimson Bloom".equals(themeName)) {
                toolbar.setBackgroundColor(ContextCompat.getColor(requireContext(), R.color.red_theme_primary_variant));
            } else {
                toolbar.setBackgroundColor(themeColor);
            }
        }

        // Apply other theme-specific UI updates that can be done without recreation
        // (UI elements that respond to theme but don't require activity recreation)

        // Apply theme-agnostic UI updates
        applyThemeToUI(requireView());
    }
    // --- End Theme Spinner Logic ---

    /**
     * Queries the Camera2 API for supported FPS ranges for the primary camera of
     * the specified type
     * and returns a list of all unique framerates supported by the hardware.
     *
     * @param cameraType The camera type (FRONT or BACK) to query.
     * @return A sorted List<Integer> of all supported frame rates. Returns default
     *         [30] on critical errors.
     */
    @ExperimentalCamera2Interop
    private List<Integer> getHardwareSupportedFrameRates(CameraType cameraType) {
        // ----- Fix Start for this method(getHardwareSupportedFrameRates)-----
        if (getContext() == null) {
            Log.e(TAG_SETTINGS, "FPS Query: Context is null.");
            return Collections.singletonList(Constants.DEFAULT_VIDEO_FRAME_RATE);
        }

        // Use the new CameraX utility for framerate detection
        try {
            Log.i(TAG_SETTINGS, "Using CameraX API for framerate detection");
            List<Integer> detectedRates = CameraXFrameRateUtil.getHardwareSupportedFrameRates(requireContext(),
                    cameraType);

            // Special handling for Samsung devices - explicitly add 60fps support if not
            // already present
            if (DeviceHelper.isSamsung() && !detectedRates.contains(60)) {
                Log.i(TAG_SETTINGS, "Samsung device detected - Adding 60fps support explicitly");
                List<Integer> enhancedRates = new ArrayList<>(detectedRates);
                enhancedRates.add(60);
                Collections.sort(enhancedRates);
                return enhancedRates;
            }

            // Special handling for high-end Huawei devices
            if (DeviceHelper.isHuawei() && DeviceHelper.isHighEndDevice() && !detectedRates.contains(60)) {
                Log.i(TAG_SETTINGS, "High-end Huawei device detected - Adding 60fps support");
                List<Integer> enhancedRates = new ArrayList<>(detectedRates);
                enhancedRates.add(60);
                Collections.sort(enhancedRates);
                return enhancedRates;
            }

            return detectedRates;
        } catch (Exception e) {
            Log.e(TAG_SETTINGS, "Error using CameraX for framerate detection, falling back to Camera2", e);
            // Fallback to Camera2 API implementation - retain original logic
            return getHardwareSupportedFrameRatesUsingCamera2(cameraType);
        }
        // ----- Fix Ended for this method(getHardwareSupportedFrameRates)-----
    }

    /**
     * Original Camera2 API implementation for getting supported framerates.
     * Kept as a fallback method in case CameraX implementation fails.
     * 
     * @param cameraType The camera type (FRONT or BACK) to query.
     * @return A sorted List<Integer> of all supported frame rates.
     */
    private List<Integer> getHardwareSupportedFrameRatesUsingCamera2(CameraType cameraType) {
        Log.i(TAG_SETTINGS,
                "=== Getting Hardware Supported FPS for CameraType: " + cameraType + " using Camera2 API ===");
        final List<Integer> defaultRateList = Collections.singletonList(Constants.DEFAULT_VIDEO_FRAME_RATE);

        if (getContext() == null) {
            Log.e(TAG_SETTINGS, "FPS Query: Context is null.");
            return defaultRateList;
        }

        CameraManager manager = (CameraManager) requireContext().getSystemService(Context.CAMERA_SERVICE);
        if (manager == null) {
            Log.e(TAG_SETTINGS, "FPS Query: CameraManager is null.");
            return defaultRateList;
        }

        String targetCameraId = null;
        try {
            // Find the primary camera ID for the requested type (Prioritize ID "0" for
            // BACK)
            String firstBackIdFallback = null;
            for (String id : manager.getCameraIdList()) {
                CameraCharacteristics characteristics = manager.getCameraCharacteristics(id);
                Integer facing = characteristics.get(CameraCharacteristics.LENS_FACING);
                if (facing != null) {
                    if (cameraType == CameraType.FRONT && facing == CameraCharacteristics.LENS_FACING_FRONT) {
                        targetCameraId = id;
                        Log.d(TAG_SETTINGS, "FPS Query: Found FRONT camera ID: " + targetCameraId);
                        break;
                    }
                    if (cameraType == CameraType.BACK && facing == CameraCharacteristics.LENS_FACING_BACK) {
                        if (id.equals(Constants.DEFAULT_BACK_CAMERA_ID)) {
                            targetCameraId = id; // Found preferred default BACK ID "0"
                            Log.d(TAG_SETTINGS, "FPS Query: Found Primary BACK camera ID: " + targetCameraId);
                            break;
                        } else if (firstBackIdFallback == null) {
                            firstBackIdFallback = id; // Store first BACK ID encountered as fallback
                        }
                    }
                }
            }
            // If default BACK "0" wasn't found, use the fallback if available
            if (cameraType == CameraType.BACK && targetCameraId == null && firstBackIdFallback != null) {
                targetCameraId = firstBackIdFallback;
                Log.w(TAG_SETTINGS,
                        "FPS Query: Default Back ID '0' not found/back-facing. Using first available back ID: "
                                + targetCameraId);
            }
        } catch (CameraAccessException | IllegalArgumentException e) {
            Log.e(TAG_SETTINGS, "FPS Query: Error accessing camera list/characteristics during ID selection", e);
            return defaultRateList;
        }

        if (targetCameraId == null) {
            Log.e(TAG_SETTINGS, "FPS Query: Could not find a valid Camera ID for type: " + cameraType);
            return defaultRateList;
        }
        Log.d(TAG_SETTINGS, "FPS Query: Using Camera ID: " + targetCameraId + " for characteristic lookup.");

        // Get the available AE FPS ranges for the target camera
        Range<Integer>[] hardwareFpsRanges = null;
        try {
            CameraCharacteristics characteristics = manager.getCameraCharacteristics(targetCameraId);
            hardwareFpsRanges = characteristics.get(CameraCharacteristics.CONTROL_AE_AVAILABLE_TARGET_FPS_RANGES);
        } catch (CameraAccessException | IllegalArgumentException e) {
            Log.e(TAG_SETTINGS, "FPS Query: Camera access/arg exception getting FPS ranges for ID " + targetCameraId,
                    e);
            // Return default [30] on error accessing ranges
            return defaultRateList;
        } catch (Exception e) {
            Log.e(TAG_SETTINGS, "FPS Query: Unexpected error getting FPS ranges for ID " + targetCameraId, e);
            return defaultRateList;
        }

        // Create a set to store all possible framerates from the ranges
        Set<Integer> framerates = new TreeSet<>(); // TreeSet automatically sorts

        // First check for higher framerates in CamcorderProfiles
        // This is important because some devices don't report high FPS in Camera2 AE
        // ranges
        // but do support them in CamcorderProfile
        int maxProfileFps = 30; // Default assumption

        try {
            // Check all quality levels for max framerates
            int cameraId = Integer.parseInt(targetCameraId);
            int[] qualities = {
                    CamcorderProfile.QUALITY_HIGH, CamcorderProfile.QUALITY_2160P,
                    CamcorderProfile.QUALITY_1080P, CamcorderProfile.QUALITY_720P
            };

            for (int quality : qualities) {
                if (CamcorderProfile.hasProfile(cameraId, quality)) {
                    CamcorderProfile profile = CamcorderProfile.get(cameraId, quality);
                    if (profile != null && profile.videoFrameRate > maxProfileFps) {
                        maxProfileFps = profile.videoFrameRate;
                        Log.d(TAG_SETTINGS, "FPS Query: Found higher framerate " + maxProfileFps +
                                " in CamcorderProfile quality " + quality);
                    }
                }
            }

            // Check for specific high-framerate profiles if they exist
            if (Build.VERSION.SDK_INT >= 29) { // Android 10+
                try {
                    // Some devices have specific high-FPS profiles for 60fps/120fps
                    if (CamcorderProfile.hasProfile(cameraId, CamcorderProfile.QUALITY_HIGH_SPEED_HIGH)) {
                        CamcorderProfile profile = CamcorderProfile.get(cameraId,
                                CamcorderProfile.QUALITY_HIGH_SPEED_HIGH);
                        if (profile != null && profile.videoFrameRate > maxProfileFps) {
                            maxProfileFps = profile.videoFrameRate;
                            Log.d(TAG_SETTINGS, "FPS Query: Found high-speed framerate " +
                                    maxProfileFps + " in QUALITY_HIGH_SPEED_HIGH");
                        }
                    }

                    if (CamcorderProfile.hasProfile(cameraId, CamcorderProfile.QUALITY_HIGH_SPEED_1080P)) {
                        CamcorderProfile profile = CamcorderProfile.get(cameraId,
                                CamcorderProfile.QUALITY_HIGH_SPEED_1080P);
                        if (profile != null && profile.videoFrameRate > maxProfileFps) {
                            maxProfileFps = profile.videoFrameRate;
                            Log.d(TAG_SETTINGS, "FPS Query: Found high-speed framerate " +
                                    maxProfileFps + " in QUALITY_HIGH_SPEED_1080P");
                        }
                    }

                    if (CamcorderProfile.hasProfile(cameraId, CamcorderProfile.QUALITY_HIGH_SPEED_720P)) {
                        CamcorderProfile profile = CamcorderProfile.get(cameraId,
                                CamcorderProfile.QUALITY_HIGH_SPEED_720P);
                        if (profile != null && profile.videoFrameRate > maxProfileFps) {
                            maxProfileFps = profile.videoFrameRate;
                            Log.d(TAG_SETTINGS, "FPS Query: Found high-speed framerate " +
                                    maxProfileFps + " in QUALITY_HIGH_SPEED_720P");
                        }
                    }
                } catch (Exception e) {
                    Log.w(TAG_SETTINGS, "FPS Query: Error checking high-speed profiles: " + e.getMessage());
                }
            }

            Log.d(TAG_SETTINGS, "FPS Query: Maximum framerate found in CamcorderProfiles: " + maxProfileFps);

        } catch (NumberFormatException e) {
            Log.w(TAG_SETTINGS, "FPS Query: Could not parse camera ID as integer: " + targetCameraId);
            // Continue with Camera2 API method only
        } catch (Exception e) {
            Log.w(TAG_SETTINGS, "FPS Query: Error checking CamcorderProfiles: " + e.getMessage());
            // Continue with Camera2 API method only
        }

        if (hardwareFpsRanges == null || hardwareFpsRanges.length == 0) {
            Log.w(TAG_SETTINGS, "FPS Query: No AE FPS ranges reported by hardware for camera " + targetCameraId
                    + ". Using CamcorderProfile.");
            // Create some basic framerates based on CamcorderProfile information
            for (int fps = 10; fps <= maxProfileFps; fps += 5) {
                if (fps <= 30 || fps % 30 == 0) { // Include all multiples of 30 over 30fps
                    framerates.add(fps);
                }
            }

            // Add standard framerates
            int[] standardRates = { 24, 25, 30, 60, 90, 120 };
            for (int rate : standardRates) {
                if (rate <= maxProfileFps) {
                    framerates.add(rate);
                }
            }

            if (framerates.isEmpty()) {
                framerates.add(Constants.DEFAULT_VIDEO_FRAME_RATE); // Default fallback
            }
        } else {
            Log.d(TAG_SETTINGS, "FPS Query: Hardware reported AE ranges for ID " + targetCameraId + ": "
                    + Arrays.toString(hardwareFpsRanges));

            // Process each range to get ALL supported framerates
            for (Range<Integer> range : hardwareFpsRanges) {
                if (range != null) {
                    int lower = range.getLower();
                    int upper = range.getUpper();

                    Log.d(TAG_SETTINGS, "FPS Query: Processing range " + lower + "-" + upper);

                    // For most devices, framerates are available at discrete steps (usually 1fps)
                    // Add ALL integer values within the range to ensure we catch values like 59fps
                    for (int fps = lower; fps <= upper; fps++) {
                        framerates.add(fps);
                    }
                }
            }

            // If CamcorderProfile reported higher framerates than Camera2 API, add those
            // too
            if (maxProfileFps > 30) {
                Log.d(TAG_SETTINGS, "FPS Query: Adding higher framerates from CamcorderProfile");

                // Add standard high framerates if they're supported by the profile
                int[] highRates = { 60, 90, 120, 240 };
                for (int rate : highRates) {
                    if (rate <= maxProfileFps) {
                        framerates.add(rate);
                        Log.d(TAG_SETTINGS, "FPS Query: Added " + rate + "fps from CamcorderProfile");
                    }
                }
            }
        }

        // Ensure we have at least one value (the default)
        if (framerates.isEmpty()) {
            Log.e(TAG_SETTINGS, "FPS Query: No valid framerates found from hardware ranges. Adding default: "
                    + Constants.DEFAULT_VIDEO_FRAME_RATE);
            framerates.add(Constants.DEFAULT_VIDEO_FRAME_RATE);
        }

        // Convert to list and ensure the list is sorted (which TreeSet already does)
        List<Integer> finalSupportedRates = new ArrayList<>(framerates);

        // If the list is too large (some devices might report hundreds of values),
        // we could optionally filter to keep just common/useful values or step at
        // 5-10fps intervals
        if (finalSupportedRates.size() > 20) {
            Log.w(TAG_SETTINGS, "FPS Query: Large number of framerates detected (" + finalSupportedRates.size() +
                    "), keeping only useful values for UI");

            // Filter to keep standard values + any higher FPS values
            Set<Integer> filteredRates = new TreeSet<>();

            // Important standard rates to always include if supported
            int[] standardRates = { 24, 25, 30, 50, 60, 90, 120, 240 };
            for (int rate : standardRates) {
                if (framerates.contains(rate)) {
                    filteredRates.add(rate);
                }
            }

            // Also include significant non-standard rates
            // This handles cases like 59.94fps (which is often rounded to 59 or 60)
            for (int fps : framerates) {
                // Include rates divisible by 5 (e.g., 5, 10, 15, 20, 25...)
                if (fps % 5 == 0 && fps <= 60) {
                    filteredRates.add(fps);
                }
                // Include all higher framerates (e.g., 72, 90, 120, etc.)
                else if (fps > 60) {
                    filteredRates.add(fps);
                }
            }

            // If we've excluded the default rate by accident, add it back
            if (!filteredRates.contains(Constants.DEFAULT_VIDEO_FRAME_RATE) &&
                    framerates.contains(Constants.DEFAULT_VIDEO_FRAME_RATE)) {
                filteredRates.add(Constants.DEFAULT_VIDEO_FRAME_RATE);
            }

            // Replace the full list with our filtered list
            finalSupportedRates = new ArrayList<>(filteredRates);
            Log.d(TAG_SETTINGS, "FPS Query: Filtered to " + finalSupportedRates.size() + " useful framerates");
        }

        return finalSupportedRates;
    }

    // --- Audio Settings Dialog ---
    private void showAudioSettingsDialog() {
        LayoutInflater inflater = LayoutInflater.from(requireContext());
        View dialogView = inflater.inflate(R.layout.dialog_audio_settings, null);
        final com.google.android.material.materialswitch.MaterialSwitch noiseSuppressionSwitch = dialogView
                .findViewById(R.id.noise_suppression_switch);
        noiseSuppressionSwitch.setChecked(sharedPreferencesManager.isNoiseSuppressionEnabled());
        final TextView summaryText = dialogView.findViewById(R.id.audio_settings_summary);
        final TextView bitrateLabel = dialogView.findViewById(R.id.audio_bitrate_label);
        final TextView samplingRateLabel = dialogView.findViewById(R.id.audio_sampling_rate_label);
        final EditText bitrateInput = dialogView.findViewById(R.id.audio_bitrate_input);
        final EditText samplingRateInput = dialogView.findViewById(R.id.audio_sampling_rate_input);
        final MaterialButton resetButton = dialogView.findViewById(R.id.audio_reset_button);
        final TextView bitrateError = dialogView.findViewById(R.id.audio_bitrate_error);
        final TextView samplingRateError = dialogView.findViewById(R.id.audio_sampling_rate_error);
        final TextView infoText = dialogView.findViewById(R.id.audio_info_text);

        // ----- Fix Start for Audio Settings dialog text color -----
        // Check if we're using Snow Veil theme for text color
        String currentTheme = sharedPreferencesManager.sharedPreferences.getString(Constants.PREF_APP_THEME,
                Constants.DEFAULT_APP_THEME);
        boolean isSnowVeilTheme = "Snow Veil".equals(currentTheme);
        boolean isFadedNightTheme = "Faded Night".equals(currentTheme);

        int textColor = ContextCompat.getColor(requireContext(),
                isSnowVeilTheme ? android.R.color.black : android.R.color.white);

        summaryText.setTextColor(textColor);
        if (infoText != null)
            infoText.setTextColor(textColor);
        if (bitrateLabel != null)
            bitrateLabel.setTextColor(textColor);
        if (samplingRateLabel != null)
            samplingRateLabel.setTextColor(textColor);

        // Set reset button text color to white specifically for Faded Night theme
        if (isFadedNightTheme && resetButton != null) {
            resetButton.setTextColor(Color.WHITE);
        }
        // ----- Fix End for Audio Settings dialog text color -----

        int currentBitrate = sharedPreferencesManager.getAudioBitrate();
        int currentSamplingRate = sharedPreferencesManager.getAudioSamplingRate();
        bitrateInput.setText(String.valueOf(currentBitrate));
        samplingRateInput.setText(String.valueOf(currentSamplingRate));
        summaryText.setText(getString(R.string.dialog_audio_settings_summary));
        bitrateLabel.setText(getString(R.string.dialog_audio_bitrate_label));
        samplingRateLabel.setText(getString(R.string.dialog_audio_sampling_rate_label));

        // Helper for validation
        class ValidationState {
            boolean bitrateValid = true;
            boolean samplingValid = true;
        }
        ValidationState validation = new ValidationState();

        // Color helpers
        int errorColor = ContextCompat.getColor(requireContext(), android.R.color.holo_red_light);
        int validColor = ContextCompat.getColor(requireContext(), android.R.color.holo_green_dark);
        int normalColor = ContextCompat.getColor(requireContext(), android.R.color.transparent);

        // Validation logic
        Runnable validate = () -> {
            String bitrateStr = bitrateInput.getText().toString().trim();
            String samplingStr = samplingRateInput.getText().toString().trim();
            validation.bitrateValid = false;
            validation.samplingValid = false;

            // Bitrate validation
            try {
                int bitrate = Integer.parseInt(bitrateStr);
                if (bitrate >= 64000 && bitrate <= 384000) {
                    bitrateError.setVisibility(View.GONE);
                    bitrateInput.setBackgroundColor(validColor);
                    validation.bitrateValid = true;
                } else {
                    bitrateError.setText(getString(R.string.dialog_audio_invalid_bitrate));
                    bitrateError.setVisibility(View.VISIBLE);
                    bitrateInput.setBackgroundColor(errorColor);
                }
            } catch (Exception e) {
                bitrateError.setText(getString(R.string.dialog_audio_invalid_bitrate));
                bitrateError.setVisibility(View.VISIBLE);
                bitrateInput.setBackgroundColor(errorColor);
            }

            // Sampling rate validation
            try {
                int sampling = Integer.parseInt(samplingStr);
                if (sampling == 44100 || sampling == 48000) {
                    samplingRateError.setVisibility(View.GONE);
                    samplingRateInput.setBackgroundColor(validColor);
                    validation.samplingValid = true;
                } else {
                    samplingRateError.setText(getString(R.string.dialog_audio_invalid_sampling_rate));
                    samplingRateError.setVisibility(View.VISIBLE);
                    samplingRateInput.setBackgroundColor(errorColor);
                }
            } catch (Exception e) {
                samplingRateError.setText(getString(R.string.dialog_audio_invalid_sampling_rate));
                samplingRateError.setVisibility(View.VISIBLE);
                samplingRateInput.setBackgroundColor(errorColor);
            }
        };

        bitrateInput.addTextChangedListener(new TextWatcher() {
            public void beforeTextChanged(CharSequence s, int start, int count, int after) {
            }

            public void onTextChanged(CharSequence s, int start, int before, int count) {
                validate.run();
            }

            public void afterTextChanged(Editable s) {
            }
        });
        samplingRateInput.addTextChangedListener(new TextWatcher() {
            public void beforeTextChanged(CharSequence s, int start, int count, int after) {
            }

            public void onTextChanged(CharSequence s, int start, int before, int count) {
                validate.run();
            }

            public void afterTextChanged(Editable s) {
            }
        });

        resetButton.setOnClickListener(v -> {
            bitrateInput.setText("192000");
            samplingRateInput.setText("48000");
        });

        MaterialAlertDialogBuilder builder = themedDialogBuilder(requireContext());
        builder.setTitle(R.string.dialog_audio_settings_title);
        builder.setView(dialogView);
        builder.setPositiveButton(R.string.dialog_audio_save, null); // We'll override this
        builder.setNegativeButton(R.string.dialog_audio_cancel, null);
        final AlertDialog dialog = builder.create();
        dialog.setOnShowListener(dlg -> {
            final Button saveBtn = dialog.getButton(android.app.AlertDialog.BUTTON_POSITIVE);
            validate.run();
            saveBtn.setEnabled(validation.bitrateValid && validation.samplingValid);
            // Live enable/disable
            TextWatcher watcher = new TextWatcher() {
                public void beforeTextChanged(CharSequence s, int start, int count, int after) {
                }

                public void onTextChanged(CharSequence s, int start, int before, int count) {
                    validate.run();
                    saveBtn.setEnabled(validation.bitrateValid && validation.samplingValid);
                }

                public void afterTextChanged(Editable s) {
                }
            };
            bitrateInput.addTextChangedListener(watcher);
            samplingRateInput.addTextChangedListener(watcher);
            saveBtn.setOnClickListener(v -> {
                validate.run();
                if (validation.bitrateValid && validation.samplingValid) {
                    int bitrate = Integer.parseInt(bitrateInput.getText().toString().trim());
                    int sampling = Integer.parseInt(samplingRateInput.getText().toString().trim());
                    sharedPreferencesManager.setAudioBitrate(bitrate);
                    sharedPreferencesManager.setAudioSamplingRate(sampling);
                    // ----- Fix Start: Save noise suppression toggle -----
                    sharedPreferencesManager.setNoiseSuppressionEnabled(noiseSuppressionSwitch.isChecked());
                    // ----- Fix End: Save noise suppression toggle -----
                    Log.i(TAG_SETTINGS, "Audio settings saved: bitrate=" + bitrate + ", samplingRate=" + sampling
                            + ", noiseSuppression=" + noiseSuppressionSwitch.isChecked());
                    dialog.dismiss();
                }
            });

            // ----- Fix Start for Audio Settings dialog button colors -----
            // Apply theme-specific colors to dialog buttons
            setDialogButtonColors(dialog);
            // ----- Fix End for Audio Settings dialog button colors -----
        });
        dialog.show();
    }

    private void setupOrientationSpinner() {
        if (orientationSpinner == null)
            return;
        String[] orientationOptions = new String[] {
                getString(R.string.video_orientation_portrait),
                getString(R.string.video_orientation_landscape)
        };
        ArrayAdapter<String> adapter = new ArrayAdapter<>(requireContext(), android.R.layout.simple_spinner_item,
                orientationOptions);
        adapter.setDropDownViewResource(android.R.layout.simple_spinner_dropdown_item);
        orientationSpinner.setAdapter(adapter);

        // Set selection based on saved preference
        String savedOrientation = sharedPreferencesManager.getVideoOrientation();
        int selectedIndex = savedOrientation.equals(SharedPreferencesManager.ORIENTATION_LANDSCAPE) ? 1 : 0;
        orientationSpinner.setSelection(selectedIndex);

        orientationSpinner.setOnItemSelectedListener(new AdapterView.OnItemSelectedListener() {
            @Override
            public void onItemSelected(AdapterView<?> parent, View view, int position, long id) {
                String newOrientation = (position == 1) ? SharedPreferencesManager.ORIENTATION_LANDSCAPE
                        : SharedPreferencesManager.ORIENTATION_PORTRAIT;
                if (!sharedPreferencesManager.getVideoOrientation().equals(newOrientation)) {
                    sharedPreferencesManager.setVideoOrientation(newOrientation);
                    Log.d(TAG_SETTINGS, "Video orientation preference changed to: " + newOrientation);
                }
            }

            @Override
            public void onNothingSelected(AdapterView<?> parent) {
            }
        });
    }

    // ----- Fix Start for this method(setupLocationEmbedSwitch_independent)-----
    private void setupLocationEmbedSwitch(MaterialSwitch switchView) {
        if (switchView == null)
            return;

        // Store reference to the switch for use in permission callback
        locationEmbedSwitch = switchView;

        // Get current preference value
        boolean isLocationEmbeddingEnabled = sharedPreferencesManager.isLocationEmbeddingEnabled();
        Log.d(TAG_SETTINGS, "Setting up location embedding switch. Current preference: " + isLocationEmbeddingEnabled);

        // Set UI state to match preference
        switchView.setChecked(isLocationEmbeddingEnabled);

        switchView.setOnCheckedChangeListener((buttonView, isChecked) -> {
            vibrateTouch();

            Log.d(TAG_SETTINGS, "Location embedding switch toggled by user to: " + isChecked);

            if (isChecked) {
                // Check if location permission is granted
                if (ContextCompat.checkSelfPermission(requireContext(),
                        Manifest.permission.ACCESS_FINE_LOCATION) != PackageManager.PERMISSION_GRANTED) {

                    // Permission not granted, show dialog and turn off switch
                    Log.d(TAG_SETTINGS, "Location permission not granted, showing permission dialog");
                    switchView.setChecked(false);
                    showLocationEmbedPermissionDialog(switchView);

                } else {
                    // Permission granted, update preference and notify service
                    Log.d(TAG_SETTINGS, "Location permission already granted, enabling embedding");

                    // Update preference to match user selection (ON)
                    sharedPreferencesManager.setLocationEmbeddingEnabled(true);

                    // Show confirmation toast
                    Toast.makeText(requireContext(), R.string.location_embedding_enabled, Toast.LENGTH_SHORT).show();

                    // Notify service about the change
                    initializeLocationHelpersInService();
                }
            } else {
                // User turned embedding OFF
                Log.d(TAG_SETTINGS, "User disabled location embedding");

                // Update preference to match user selection (OFF)
                sharedPreferencesManager.setLocationEmbeddingEnabled(false);

                // Notify service about the change
                initializeLocationHelpersInService();
            }
        });
    }
    // ----- Fix Ended for this method(setupLocationEmbedSwitch_independent)-----

    // ----- Fix Start for this method(showLocationEmbedPermissionDialog)-----
    private void showLocationEmbedPermissionDialog(MaterialSwitch switchView) {
        new MaterialAlertDialogBuilder(requireContext())
                .setTitle(R.string.location_permission_title)
                .setMessage(R.string.location_permission_message)
                .setPositiveButton(R.string.allow_location_access, (dialog, which) -> {
                    // Request permission but DON'T enable the switch yet
                    // The switch will stay OFF until user manually toggles it after permission
                    // granted
                    Log.d(TAG_SETTINGS, "User clicked Allow in location permission dialog");
                    requestLocationPermission();
                })
                .setNegativeButton(R.string.universal_cancel, (dialog, which) -> {
                    // Ensure switch is OFF since permission was denied
                    Log.d(TAG_SETTINGS, "User clicked Cancel in location permission dialog");
                    switchView.setChecked(false);
                    sharedPreferencesManager.setLocationEmbeddingEnabled(false);
                })
                .setCancelable(false)
                .show();
    }
    // ----- Fix Ended for this method(showLocationEmbedPermissionDialog)-----

    // --- Video Bitrate Dialog ---
    private void showVideoBitrateDialog() {
        Context context = requireContext();
        LayoutInflater inflater = LayoutInflater.from(context);
        LinearLayout layout = new LinearLayout(context);
        layout.setOrientation(LinearLayout.VERTICAL);
        int padding = (int) (16 * context.getResources().getDisplayMetrics().density);
        layout.setPadding(padding, padding, padding, padding);
        final EditText input = new EditText(context);
        input.setInputType(InputType.TYPE_CLASS_NUMBER);
        input.setHint("1 - 200 Mbps");
        int currentMbps = getBitrateCustomValue() / 1000;
        input.setText(String.valueOf(currentMbps));
        input.setSelection(input.getText().length());
        input.setFilters(new InputFilter[] {
                new InputFilter.LengthFilter(3),
                (source, start, end, dest, dstart, dend) -> {
                    try {
                        String result = dest.toString().substring(0, dstart) + source + dest.toString().substring(dend);
                        if (result.isEmpty())
                            return null;
                        int value = Integer.parseInt(result);
                        if (value > 200)
                            return "";
                    } catch (Exception ignored) {
                    }
                    return null;
                }
        });
        final TextView helper = new TextView(context);
        helper.setTextSize(14);
        helper.setPadding(0, padding / 2, 0, 0);

        // ----- Fix Start for Bitrate dialog text color -----
        // Check if we're using Snow Veil theme for text color
        String currentTheme = sharedPreferencesManager.sharedPreferences.getString(Constants.PREF_APP_THEME,
                Constants.DEFAULT_APP_THEME);
        boolean isSnowVeilTheme = "Snow Veil".equals(currentTheme);
        int textColor = ContextCompat.getColor(context,
                isSnowVeilTheme ? android.R.color.black : android.R.color.white);
        helper.setTextColor(textColor);
        // ----- Fix End for Bitrate dialog text color -----

        layout.addView(input);
        layout.addView(helper);
        Runnable updateHelper = () -> {
            String text = input.getText().toString().trim();
            int color = textColor;
            String msg = context.getString(R.string.bitrate_info_ok);
            try {
                int value = Integer.parseInt(text);
                if (value < 3) {
                    msg = context.getString(R.string.bitrate_info_warning_low);
                    color = ContextCompat.getColor(context, android.R.color.holo_orange_light);
                } else if (value > 100) {
                    msg = context.getString(R.string.bitrate_info_warning_high);
                    color = ContextCompat.getColor(context, android.R.color.holo_red_light);
                } else {
                    msg = context.getString(R.string.bitrate_info_ok);
                    color = ContextCompat.getColor(context, android.R.color.holo_green_dark);
                }
            } catch (Exception e) {
                msg = context.getString(R.string.bitrate_info_ok);
            }
            helper.setText(msg);
            helper.setTextColor(color);
        };
        input.addTextChangedListener(new TextWatcher() {
            public void beforeTextChanged(CharSequence s, int start, int count, int after) {
            }

            public void onTextChanged(CharSequence s, int start, int before, int count) {
                updateHelper.run();
            }

            public void afterTextChanged(Editable s) {
            }
        });
        updateHelper.run();
        MaterialAlertDialogBuilder builder = themedDialogBuilder(context)
                .setTitle(getString(R.string.setting_video_bitrate_title))
                .setView(layout)
                .setPositiveButton(android.R.string.ok, (dialog, which) -> {
                    String text = input.getText().toString().trim();
                    try {
                        int value = Integer.parseInt(text);
                        if (value < 1 || value > 200) {
                            Toast.makeText(context, getString(R.string.bitrate_invalid, 1, 200), Toast.LENGTH_LONG)
                                    .show();
                        } else {
                            setBitrateCustomValue(value * 1000); // Store as kbps
                            setBitrateMode(true);
                            updateBitrateInfoAndHelper();
                            Toast.makeText(context, R.string.bitrate_save_success, Toast.LENGTH_SHORT).show();
                        }
                    } catch (Exception e) {
                        Toast.makeText(context, getString(R.string.bitrate_invalid, 1, 200), Toast.LENGTH_LONG).show();
                    }
                })
                .setNegativeButton(android.R.string.cancel, null)
                .setNeutralButton(R.string.bitrate_reset_button, (dialog, which) -> {
                    setBitrateMode(false);
                    setBitrateCustomValue(getDefaultBitrate());
                    updateBitrateInfoAndHelper();
                    Toast.makeText(context, R.string.bitrate_reset_success, Toast.LENGTH_SHORT).show();
                });
        // Set the dialog message as a white TextView
        TextView messageView = new TextView(context);
        messageView.setText(getString(R.string.bitrate_explanation_text));
        messageView.setTextColor(textColor);
        messageView.setTextSize(14);
        messageView.setPadding(0, padding / 2, 0, padding / 2);
        layout.addView(messageView, 0); // Add at the top
        builder.setView(layout);
        AlertDialog dialog = builder.show();

        // Set button colors based on theme
        setDialogButtonColors(dialog);
    }

    // --- Bitrate Preference Helpers ---
    private boolean getBitrateMode() {
        // false = default, true = custom
        return sharedPreferencesManager.sharedPreferences.getBoolean("bitrate_mode_custom", false);
    }

    private void setBitrateMode(boolean custom) {
        sharedPreferencesManager.sharedPreferences.edit().putBoolean("bitrate_mode_custom", custom).apply();
    }

    private int getBitrateCustomValue() {
        return sharedPreferencesManager.sharedPreferences.getInt("bitrate_custom_value", getDefaultBitrate());
    }

    private String getBitrateCustomValueString() {
        int v = getBitrateCustomValue();
        return v > 0 ? String.valueOf(v) : "";
    }

    private void setBitrateCustomValue(int value) {
        sharedPreferencesManager.sharedPreferences.edit().putInt("bitrate_custom_value", value).apply();
    }

    private int getDefaultBitrate() {
        // Example: return based on resolution/framerate
        CamcorderProfile profile = getCamcorderProfile(sharedPreferencesManager.getCameraSelection());
        if (profile != null)
            return profile.videoBitRate / 1000; // Convert to kbps
        return 16000; // Fallback 16 Mbps
    }

    private int getCurrentBitrate() {
        return getBitrateMode() ? getBitrateCustomValue() : getDefaultBitrate();
    }

    // --- Call this in onCreateView and after resolution/framerate changes ---
    // ...existing code...
    private void onResolutionOrFramerateChanged() {
        updateBitrateInfoAndHelper();
    }

    // In setupResolutionSpinner and setupFrameRateSpinner, after saving new value,
    // call onResolutionOrFramerateChanged()
    // ...existing code...
    // Updates the bitrate info and helper text in the UI
    private void updateBitrateInfoAndHelper() {
        if (bitrateInfoTextView == null || bitrateHelperTextView == null)
            return;
        int bitrate = getCurrentBitrate();
        boolean isCustom = getBitrateMode();
        String info;
        int color = ContextCompat.getColor(requireContext(), android.R.color.darker_gray);
        if (isCustom) {
            info = getString(R.string.bitrate_info_custom, bitrate / 1000);
            if (bitrate < 3000) {
                bitrateHelperTextView.setText(getString(R.string.bitrate_info_warning_low));
                color = ContextCompat.getColor(requireContext(), android.R.color.holo_orange_light);
            } else if (bitrate > 100000) {
                bitrateHelperTextView.setText(getString(R.string.bitrate_info_warning_high));
                color = ContextCompat.getColor(requireContext(), android.R.color.holo_red_light);
            } else {
                bitrateHelperTextView.setText(getString(R.string.bitrate_info_ok));
                color = ContextCompat.getColor(requireContext(), android.R.color.holo_green_dark);
            }
        } else {
            info = getString(R.string.bitrate_info_default, bitrate / 1000);
            bitrateHelperTextView.setText(getString(R.string.bitrate_helper_text));
        }
        bitrateInfoTextView.setText(info);
        bitrateHelperTextView.setTextColor(color);
    }
    // ...existing code...

    // ----- Fix Start for this class (SettingsFragment_video_splitting_methods)
    // -----
    private void setupVideoSplittingSection() {
        if (videoSplittingSwitch == null || videoSplitSizeLayout == null || videoSplitSizeValueTextView == null
                || sharedPreferencesManager == null) {
            Log.e(TAG_SETTINGS, "Video splitting UI elements or SharedPreferencesManager not initialized.");
            return;
        }

        boolean isSplittingEnabled = sharedPreferencesManager.isVideoSplittingEnabled();
        videoSplittingSwitch.setChecked(isSplittingEnabled);
        videoSplitSizeLayout.setVisibility(isSplittingEnabled ? View.VISIBLE : View.GONE);
        updateVideoSplitSizeSummary(); // Update summary TextView

        videoSplittingSwitch.setOnCheckedChangeListener((buttonView, isChecked) -> {
            vibrateTouch();
            sharedPreferencesManager.setVideoSplittingEnabled(isChecked);
            videoSplitSizeLayout.setVisibility(isChecked ? View.VISIBLE : View.GONE);
            Log.d(TAG_SETTINGS, "Video splitting enabled: " + isChecked);
            // When disabling, the summary will naturally be hidden by the layout's
            // visibility change.
        });

        videoSplitSizeLayout.setOnClickListener(v -> {
            vibrateTouch();
            showVideoSplitSizeDialog();
        });
    }

    private void updateVideoSplitSizeSummary() {
        if (sharedPreferencesManager == null || videoSplitSizeValueTextView == null)
            return;

        boolean isEnabled = sharedPreferencesManager.isVideoSplittingEnabled();
        if (isEnabled) {
            int splitSizeMb = sharedPreferencesManager.getVideoSplitSizeMb();
            String summaryText;
            if (splitSizeMb == 500)
                summaryText = "Current: 500 MB";
            else if (splitSizeMb == 1024)
                summaryText = "Current: 1 GB";
            else if (splitSizeMb == 2048)
                summaryText = "Current: 2 GB (Recommended)";
            else if (splitSizeMb == 4096)
                summaryText = "Current: 4 GB";
            else if (splitSizeMb > 0) { // Custom value
                summaryText = String.format(Locale.getDefault(), "Current: Custom (%d MB)", splitSizeMb);
            } else
                summaryText = "Current: 2 GB (Recommended)"; // Default if somehow invalid but enabled
            videoSplitSizeValueTextView.setText(summaryText);
        } else {
            videoSplitSizeValueTextView.setText("Disabled"); // Or some other placeholder
        }
    }

    private void showVideoSplitSizeDialog() {
        if (getContext() == null || sharedPreferencesManager == null)
            return;
        final String[] items = { "500 MB", "1 GB", "2 GB (Recommended)", "4 GB", "Custom Size..." };
        final int[] valuesMb = { 500, 1024, 2048, 4096, -1 };
        int currentSizeMb = sharedPreferencesManager.getVideoSplitSizeMb();
        int checkedItem = -1;
        for (int i = 0; i < valuesMb.length - 1; i++) {
            if (valuesMb[i] == currentSizeMb) {
                checkedItem = i;
                break;
            }
        }
        int color = ContextCompat.getColor(requireContext(), android.R.color.white);
        ArrayAdapter<String> adapter = new ArrayAdapter<String>(requireContext(),
                android.R.layout.simple_list_item_single_choice, items) {
            @Override
            public View getView(int position, View convertView, ViewGroup parent) {
                View view = super.getView(position, convertView, parent);
                TextView text1 = view.findViewById(android.R.id.text1);
                if (text1 != null)
                    text1.setTextColor(color);
                return view;
            }
        };
        themedDialogBuilder(requireContext())
                .setTitle("Set Video Split Size")
                .setSingleChoiceItems(adapter, checkedItem, (dialog, which) -> {
                    if (which == items.length - 1) {
                        dialog.dismiss();
                        showCustomSplitSizeDialog();
                    } else {
                        sharedPreferencesManager.setVideoSplitSizeMb(valuesMb[which]);
                        updateVideoSplitSizeSummary();
                        dialog.dismiss();
                    }
                })
                .setNegativeButton("Cancel", null)
                .show();
    }

    private void showCustomSplitSizeDialog() {
        if (getContext() == null || sharedPreferencesManager == null)
            return;

        MaterialAlertDialogBuilder builder = themedDialogBuilder(requireContext());
        builder.setTitle("Custom Split Size (MB)");

        // Inflate custom layout
        LayoutInflater inflater = requireActivity().getLayoutInflater();
        View dialogView = inflater.inflate(R.layout.dialog_custom_split_size, null); // You'll need to create this
                                                                                     // layout
        builder.setView(dialogView);

        final TextInputEditText inputEditText = dialogView.findViewById(R.id.custom_split_size_edittext); // ID in your
                                                                                                          // dialog_custom_split_size.xml
        final MaterialTextView errorTextView = dialogView.findViewById(R.id.custom_split_size_error_textview); // ID in
                                                                                                               // your
                                                                                                               // dialog_custom_split_size.xml
        final com.google.android.material.textfield.TextInputLayout inputLayout = dialogView
                .findViewById(R.id.custom_split_size_input_layout);

        // ----- Fix Start: Set placeholder (hint) color to white for Faded Night theme
        // (TextInputLayout and EditText) -----
        String currentTheme = sharedPreferencesManager.sharedPreferences.getString(Constants.PREF_APP_THEME,
                Constants.DEFAULT_APP_THEME);
        boolean isFadedNightTheme = "Faded Night".equals(currentTheme);
        if (isFadedNightTheme) {
            if (inputEditText != null)
                inputEditText.setHintTextColor(android.graphics.Color.WHITE);
            if (inputLayout != null) {
                android.content.res.ColorStateList whiteHint = android.content.res.ColorStateList
                        .valueOf(android.graphics.Color.WHITE);
                inputLayout.setHintTextColor(whiteHint);
                inputLayout.setDefaultHintTextColor(whiteHint);
            }
        }
        // ----- Fix End: Set placeholder (hint) color to white for Faded Night theme
        // (TextInputLayout and EditText) -----

        int currentCustomSize = sharedPreferencesManager.getVideoSplitSizeMb();
        // If current value is one of the presets, default to 2048 for custom, otherwise
        // use current custom.
        if (currentCustomSize == 500 || currentCustomSize == 1024 || currentCustomSize == 2048
                || currentCustomSize == 4096) {
            inputEditText.setText(String.valueOf(2048));
        } else if (currentCustomSize > 0) {
            inputEditText.setText(String.valueOf(currentCustomSize));
        } else {
            inputEditText.setText(String.valueOf(2048)); // Default if no valid custom size previously
        }
        inputEditText.requestFocus(); // Show keyboard

        builder.setPositiveButton("OK", (dialog, which) -> {
            // This listener will be overridden to prevent closing on invalid input
        });
        builder.setNegativeButton("Cancel", null);

        AlertDialog alertDialog = builder.create();

        inputEditText.addTextChangedListener(new TextWatcher() {
            @Override
            public void beforeTextChanged(CharSequence s, int start, int count, int after) {
            }

            @Override
            public void onTextChanged(CharSequence s, int start, int before, int count) {
            }

            @Override
            public void afterTextChanged(Editable s) {
                validateCustomSplitSizeInput(s.toString(), errorTextView,
                        alertDialog.getButton(AlertDialog.BUTTON_POSITIVE));
            }
        });

        alertDialog.setOnShowListener(dialogInterface -> {
            Button positiveButton = alertDialog.getButton(AlertDialog.BUTTON_POSITIVE);
            // Initial validation
            validateCustomSplitSizeInput(inputEditText.getText().toString(), errorTextView, positiveButton);

            positiveButton.setOnClickListener(view -> {
                String inputText = inputEditText.getText().toString();
                if (validateCustomSplitSizeInput(inputText, errorTextView, positiveButton)) {
                    try {
                        int sizeMb = Integer.parseInt(inputText);
                        sharedPreferencesManager.setVideoSplitSizeMb(sizeMb);
                        updateVideoSplitSizeSummary();
                        alertDialog.dismiss();
                    } catch (NumberFormatException e) {
                        // Should be caught by validation, but as a safeguard
                        errorTextView.setText("Invalid number format.");
                        errorTextView.setVisibility(View.VISIBLE);
                        positiveButton.setEnabled(false);
                    }
                }
            });
        });

        alertDialog.show();
    }

    private boolean validateCustomSplitSizeInput(String input, MaterialTextView errorTextView, Button positiveButton) {
        final int MIN_SIZE_MB = 10; // Min 10 MB
        final int MAX_SIZE_MB = 1024 * 100; // Max 100 GB (102400 MB)

        if (input.isEmpty()) {
            errorTextView.setText("Value cannot be empty.");
            errorTextView.setVisibility(View.VISIBLE);
            if (positiveButton != null)
                positiveButton.setEnabled(false);
            return false;
        }

        try {
            int value = Integer.parseInt(input);
            if (value < MIN_SIZE_MB) {
                errorTextView.setText(String.format(Locale.US, "Minimum size is %d MB.", MIN_SIZE_MB));
                errorTextView.setVisibility(View.VISIBLE);
                if (positiveButton != null)
                    positiveButton.setEnabled(false);
                return false;
            } else if (value > MAX_SIZE_MB) {
                errorTextView.setText(String.format(Locale.US, "Maximum size is %d MB (100 GB).", MAX_SIZE_MB));
                errorTextView.setVisibility(View.VISIBLE);
                if (positiveButton != null)
                    positiveButton.setEnabled(false);
                return false;
            }
            errorTextView.setVisibility(View.GONE);
            if (positiveButton != null)
                positiveButton.setEnabled(true);
            return true;
        } catch (NumberFormatException e) {
            errorTextView.setText("Invalid number format.");
            errorTextView.setVisibility(View.VISIBLE);
            if (positiveButton != null)
                positiveButton.setEnabled(false);
            return false;
        }
    }
    // ----- Fix Ended for this class (SettingsFragment_video_splitting_methods)
    // -----

    @Override
    protected boolean onBackPressed() {
        // Check if we have any dialogs open that should be closed first
        if (isAnyDialogShowing()) {
            dismissOpenDialogs();
            return true;
        }

        // Let the default implementation handle it
        return false;
    }

    // Helper method to check if any dialogs are showing
    private boolean isAnyDialogShowing() {
        // Implement this based on your dialog management
        return false;
    }

    // Helper method to dismiss open dialogs
    private void dismissOpenDialogs() {
        // Implement this based on your dialog management
    }

    // ----- Fix Start for this class(SettingsFragment) -----
    /**
     * Helper method to initialize location helpers in the active RecordingService
     * if it's running
     */
    private void initializeLocationHelpersInService() {
        Context context = getContext();
        if (context == null)
            return;

        // Get the current preference states
        boolean locationEnabled = sharedPreferencesManager.isLocalisationEnabled();
        boolean embedLocationEnabled = sharedPreferencesManager.isLocationEmbeddingEnabled();
        boolean hasLocationPermission = ContextCompat.checkSelfPermission(context,
                Manifest.permission.ACCESS_FINE_LOCATION) == PackageManager.PERMISSION_GRANTED;

        Log.d(TAG_SETTINGS, "=== Initializing location helpers in service ===");
        Log.d(TAG_SETTINGS, "Location watermark enabled: " + locationEnabled);
        Log.d(TAG_SETTINGS, "Location embedding enabled: " + embedLocationEnabled);
        Log.d(TAG_SETTINGS, "Has location permission: " + hasLocationPermission);

        // Send broadcast to notify service about location preference changes
        Intent intent = new Intent(Constants.INTENT_ACTION_REINITIALIZE_LOCATION);

        // Add important flags to ensure delivery
        intent.addFlags(Intent.FLAG_INCLUDE_STOPPED_PACKAGES);

        // Add extra data to the intent
        intent.putExtra("force_init", true);
        intent.putExtra("embed_location", embedLocationEnabled);
        intent.putExtra("has_permission", hasLocationPermission);

        // Send the broadcast
        Log.d(TAG_SETTINGS, "Sending location helpers broadcast to service");
        context.sendBroadcast(intent);
    }
    // ----- Fix Ended for this class(SettingsFragment) -----

    // Add the AppLock setup method
    private void setupAppLockButton() {
        if (appLockConfigureButton == null)
            return;

        appLockConfigureButton.setOnClickListener(v -> {
            showAppLockConfigDialog();
        });
    }

    // Method to show the AppLock configuration dialog
    private void showAppLockConfigDialog() {
        boolean isEnrolled = AppLock.isEnrolled(requireContext());
        boolean isEnabled = sharedPreferencesManager.isAppLockEnabled();
        List<String> options = new ArrayList<>();
        if (isEnabled) {
            options.add(getString(R.string.applock_disable));
        } else {
            options.add(getString(R.string.applock_enable));
        }
        if (!isEnrolled) {
            options.add(getString(R.string.applock_set_pin));
        } else {
            options.add(getString(R.string.applock_change_pin));
            options.add(getString(R.string.applock_remove_pin));
        }

        // ----- Fix Start for App Lock dialog text color -----
        // Check if we're using Snow Veil theme for text color
        String currentTheme = sharedPreferencesManager.sharedPreferences.getString(Constants.PREF_APP_THEME,
                Constants.DEFAULT_APP_THEME);
        boolean isSnowVeilTheme = "Snow Veil".equals(currentTheme);
        int color = ContextCompat.getColor(requireContext(),
                isSnowVeilTheme ? android.R.color.black : android.R.color.white);
        // ----- Fix End for App Lock dialog text color -----

        ArrayAdapter<String> adapter = new ArrayAdapter<String>(requireContext(), android.R.layout.simple_list_item_1,
                options) {
            @Override
            public View getView(int position, View convertView, ViewGroup parent) {
                View view = super.getView(position, convertView, parent);
                TextView text1 = view.findViewById(android.R.id.text1);
                if (text1 != null)
                    text1.setTextColor(color);
                return view;
            }
        };

        AlertDialog dialog = themedDialogBuilder(requireContext())
                .setTitle(R.string.applock_dialog_title)
                .setAdapter(adapter, (dialogInterface, which) -> {
                    String selectedOption = options.get(which);
                    if (selectedOption.equals(getString(R.string.applock_enable))) {
                        if (isEnrolled) {
                            verifyPinThenExecute(() -> setAppLockEnabled(true), R.string.applock_verify_to_enable);
                        } else {
                            showPinCreationDialog(true);
                        }
                    } else if (selectedOption.equals(getString(R.string.applock_disable))) {
                        verifyPinThenExecute(() -> setAppLockEnabled(false), R.string.applock_verify_to_disable);
                    } else if (selectedOption.equals(getString(R.string.applock_set_pin)) ||
                            selectedOption.equals(getString(R.string.applock_change_pin))) {
                        if (isEnrolled) {
                            verifyPinThenExecute(() -> showPinCreationDialog(isEnabled),
                                    R.string.applock_verify_to_change);
                        } else {
                            showPinCreationDialog(isEnabled);
                        }
                    } else if (selectedOption.equals(getString(R.string.applock_remove_pin))) {
                        verifyPinThenExecute(() -> {
                            AppLock appLock = AppLock.getInstance(requireContext());
                            appLock.invalidateEnrollments();
                            setAppLockEnabled(false);
                            Toast.makeText(requireContext(), R.string.applock_pin_removed, Toast.LENGTH_SHORT).show();
                        }, R.string.applock_verify_to_remove);
                    }
                })
                .show();

        // Apply button colors for Snow Veil theme
        setDialogButtonColors(dialog);
    }

    /**
     * Verifies the current PIN and executes the action if successful.
     * 
     * @param action     The action to execute after successful verification
     * @param titleResId Resource ID for the verification dialog title
     */
    private void verifyPinThenExecute(Runnable action, int titleResId) {
        // Show a toast message indicating what we're verifying for
        Toast.makeText(requireContext(), getString(titleResId), Toast.LENGTH_SHORT).show();

        new UnlockDialogBuilder(requireActivity())
                .onUnlocked(() -> {
                    // Successfully verified PIN, execute the action
                    if (action != null) {
                        action.run();
                    }
                })
                .onCanceled(() -> {
                    // User canceled verification, do nothing
                    Toast.makeText(requireContext(), R.string.applock_verification_canceled, Toast.LENGTH_SHORT).show();
                })
                .show();
    }

    // Method to handle PIN creation/change using the dialog
    private void showPinCreationDialog(boolean enableAfterCreation) {
        new LockCreationDialogBuilder(requireActivity())
                .onCanceled(() -> {
                    // PIN creation canceled
                })
                .onLockCreated(() -> {
                    // PIN successfully created
                    if (enableAfterCreation) {
                        setAppLockEnabled(true);
                    }
                    Toast.makeText(requireContext(), R.string.applock_pin_created, Toast.LENGTH_SHORT).show();
                })
                .show();
    }

    // Method to enable/disable AppLock
    private void setAppLockEnabled(boolean enabled) {
        sharedPreferencesManager.setAppLockEnabled(enabled);

        String message = enabled ? getString(R.string.applock_enable) + " " + getString(R.string.universal_ok)
                : getString(R.string.applock_disable) + " " + getString(R.string.universal_ok);

        Toast.makeText(requireContext(), message, Toast.LENGTH_SHORT).show();
    }

    @Override
    public void onViewCreated(@NonNull View view, @Nullable Bundle savedInstanceState) {
        super.onViewCreated(view, savedInstanceState);

        sharedPreferencesManager = SharedPreferencesManager.getInstance(requireContext());

        // Initialize UI components
        resolutionSpinner = view.findViewById(R.id.resolution_spinner);
        frameRateSpinner = view.findViewById(R.id.framerate_spinner);
        codecSpinner = view.findViewById(R.id.codec_spinner);
        watermarkSpinner = view.findViewById(R.id.watermark_spinner);
        MaterialButton readmeButton = view.findViewById(R.id.readme_button);
        MaterialButton languageChooseButton = view.findViewById(R.id.language_choose_button);

        // ----- Fix Start for README button text color -----
        // Always set README button text color to white for better visibility
        if (readmeButton != null) {
            readmeButton.setTextColor(ContextCompat.getColor(requireContext(), android.R.color.white));
        }
        // ----- Fix End for README button text color -----

        cameraSelectionToggle = view.findViewById(R.id.camera_selection_toggle);

        // Initialize and setup the lens section
        backCameraLensSpinner = view.findViewById(R.id.back_camera_lens_spinner);
        backCameraLensLayout = view.findViewById(R.id.back_camera_lens_layout);
        backCameraLensDivider = view.findViewById(R.id.back_camera_lens_divider);

        // Initialize orientation spinner
        orientationSpinner = view.findViewById(R.id.orientation_spinner);

        // Initialize App Lock button
        appLockConfigureButton = view.findViewById(R.id.app_lock_configure_button);

        // ... existing code ...

        setupSettingsLanguageDialog(languageChooseButton);
        setupThemeSpinner(view);
        setupOrientationSpinner();
        setupAppLockButton();

        // Apply theme-specific UI adjustments for Snow Veil theme
        String currentTheme = sharedPreferencesManager.sharedPreferences.getString(Constants.PREF_APP_THEME,
                Constants.DEFAULT_APP_THEME);
        if ("Snow Veil".equals(currentTheme)) {
            applySnowVeilThemeToUI(view);
        }

        // ... rest of existing code ...

        // --- Auto Update Check Toggle ---
        autoUpdateCheckSwitch = view.findViewById(R.id.auto_update_check_toggle);
        boolean isAutoUpdateCheckEnabled = sharedPreferencesManager.sharedPreferences.getBoolean(PREF_AUTO_UPDATE_CHECK,
                true);
        autoUpdateCheckSwitch.setChecked(isAutoUpdateCheckEnabled);
        autoUpdateCheckSwitch.setOnCheckedChangeListener((buttonView, isChecked) -> {
            sharedPreferencesManager.sharedPreferences.edit().putBoolean(PREF_AUTO_UPDATE_CHECK, isChecked).apply();
            vibrateTouch();
        });
        // ... existing code ...
    }

    // New method to handle Snow Veil theme UI adjustments
    private void applySnowVeilThemeToUI(View rootView) {
        // Find all icon views and set them to black for better contrast
        tintAllIcons(rootView, Color.BLACK);

        // Ensure all text views have proper contrast
        ensureTextContrast(rootView);

        // ----- Fix Start: Explicitly set README and REVIEW buttons to white -----
        // Force white text for specific buttons regardless of theme
        MaterialButton readmeButton = rootView.findViewById(R.id.readme_button);
        if (readmeButton != null) {
            readmeButton.setTextColor(Color.WHITE);
        }

        MaterialButton reviewButton = rootView.findViewById(R.id.review_button);
        if (reviewButton != null) {
            reviewButton.setTextColor(Color.WHITE);
        }
        // ----- Fix End: Explicitly set README and REVIEW buttons to white -----

        // ----- Fix Start: Make dividers darker for better visibility in Snow Veil
        // theme -----
        // Find all divider views and set them to a darker color
        findAndColorDividers(rootView);
        // ----- Fix End: Make dividers darker for better visibility in Snow Veil theme
        // -----
    }

    /**
     * Recursively finds all divider views (1dp height Views with listDivider
     * background)
     * and sets them to a darker color for better visibility in Snow Veil theme
     */
    private void findAndColorDividers(View view) {
        if (view instanceof ViewGroup) {
            ViewGroup viewGroup = (ViewGroup) view;
            for (int i = 0; i < viewGroup.getChildCount(); i++) {
                View child = viewGroup.getChildAt(i);
                findAndColorDividers(child);
            }
        } else if (view != null && view.getLayoutParams() != null &&
                view.getLayoutParams().height == (int) (1 * getResources().getDisplayMetrics().density)) {
            // This is likely a divider (1dp height View)
            // Check if it has the listDivider background or any background set
            Drawable background = view.getBackground();
            if (background != null) {
                // Set a dark gray color for dividers (using color with 20% opacity for subtle
                // appearance)
                view.setBackgroundColor(Color.argb(51, 0, 0, 0)); // #33000000 (20% black)
            }
        }
    }

    // Helper method to tint all icons in the view hierarchy
    private void tintAllIcons(View view, int color) {
        if (view instanceof ViewGroup) {
            ViewGroup viewGroup = (ViewGroup) view;
            for (int i = 0; i < viewGroup.getChildCount(); i++) {
                tintAllIcons(viewGroup.getChildAt(i), color);
            }
        } else if (view instanceof ImageView) {
            ((ImageView) view).setColorFilter(color);
        } else if (view instanceof MaterialButton) {
            MaterialButton button = (MaterialButton) view;
            if (button.getIcon() != null) {
                button.setIconTint(ColorStateList.valueOf(color));
            }
        }
    }

    // Helper method to ensure text has proper contrast
    private void ensureTextContrast(View view) {
        if (view instanceof ViewGroup) {
            ViewGroup viewGroup = (ViewGroup) view;
            for (int i = 0; i < viewGroup.getChildCount(); i++) {
                ensureTextContrast(viewGroup.getChildAt(i));
            }
        } else if (view instanceof TextView) {
            TextView textView = (TextView) view;
            // Special handling for readme and review buttons - always keep them white
            int viewId = view.getId();
            if (viewId == R.id.readme_button || viewId == R.id.review_button) {
                textView.setTextColor(Color.WHITE);
                return;
            }

            // Only override if the text is very light (poor contrast against white)
            int currentColor = textView.getCurrentTextColor();
            if (isLightColor(currentColor)) {
                textView.setTextColor(Color.BLACK);
            }
        }
    }

    // Helper method to determine if a color is light
    private boolean isLightColor(int color) {
        double darkness = 1 - (0.299 * Color.red(color) + 0.587 * Color.green(color) + 0.114 * Color.blue(color)) / 255;
        return darkness < 0.5; // If darkness is less than 0.5, it's a light color
    }

    // ----- Fix Start: Apply theme colors to headings, buttons, toggles using theme
    // attributes -----
    private int resolveThemeColor(int attr) {
        // Special handling for Midnight Dusk theme's colorButton
        if (attr == R.attr.colorButton) {
            String currentTheme = sharedPreferencesManager.sharedPreferences.getString(Constants.PREF_APP_THEME,
                    Constants.DEFAULT_APP_THEME);
            if ("Midnight Dusk".equals(currentTheme)) {
                // Return purple directly for the Midnight Dusk theme's buttons
                return ContextCompat.getColor(requireContext(), R.color.colorPrimary); // #cfbafd
            }
        }

        // Normal theme attribute resolution for other cases
        TypedValue typedValue = new TypedValue();
        requireContext().getTheme().resolveAttribute(attr, typedValue, true);
        return typedValue.data;
    }

    private void applyThemeToUI(View view) {
        // Headings (only those with real IDs)
        int headingColor = resolveThemeColor(R.attr.colorHeading);
        for (int id : new int[] { R.id.location_title, R.id.location_embed_title, R.id.audio_title, R.id.debug_title,
                R.id.onboarding_title }) {
            TextView tv = view.findViewById(id);
            if (tv != null)
                tv.setTextColor(headingColor);
        }
        // Buttons
        int buttonColor = resolveThemeColor(R.attr.colorButton);
        // ... rest of method ...
    }
    // ----- Fix End: Apply theme colors to headings, buttons, toggles using theme
    // attributes -----

    // ----- Fix Start: Add themedDialogBuilder helper to SettingsFragment -----
    private MaterialAlertDialogBuilder themedDialogBuilder(Context context) {
        int dialogTheme = R.style.ThemeOverlay_FadCam_Dialog;
        SharedPreferencesManager spm = SharedPreferencesManager.getInstance(context);
        String currentTheme = spm.sharedPreferences.getString(Constants.PREF_APP_THEME, Constants.DEFAULT_APP_THEME);
        if ("Crimson Bloom".equals(currentTheme))
            dialogTheme = R.style.ThemeOverlay_FadCam_Red_Dialog;
        else if ("Faded Night".equals(currentTheme))
            dialogTheme = R.style.ThemeOverlay_FadCam_Amoled_MaterialAlertDialog;
        else if ("Snow Veil".equals(currentTheme))
            dialogTheme = R.style.ThemeOverlay_FadCam_SnowVeil_Dialog;
        return new MaterialAlertDialogBuilder(context, dialogTheme);
    }
    // ----- Fix End: Add themedDialogBuilder helper to SettingsFragment -----

    /**
     * Sets button text colors for dialogs based on the current theme
     * Use this after showing the dialog to ensure proper contrast
     * 
     * @param dialog The dialog whose buttons need color adjustment
     */
    private void setDialogButtonColors(AlertDialog dialog) {
        if (dialog == null)
            return;

        // Check if we're using Snow Veil theme
        String currentTheme = sharedPreferencesManager.sharedPreferences.getString(Constants.PREF_APP_THEME,
                Constants.DEFAULT_APP_THEME);
        boolean isSnowVeilTheme = "Snow Veil".equals(currentTheme);

        // Set text color for all dialog buttons
        int buttonTextColor = isSnowVeilTheme ? Color.BLACK : Color.WHITE;

        if (dialog.getButton(DialogInterface.BUTTON_POSITIVE) != null) {
            dialog.getButton(DialogInterface.BUTTON_POSITIVE).setTextColor(buttonTextColor);
        }
        if (dialog.getButton(DialogInterface.BUTTON_NEGATIVE) != null) {
            dialog.getButton(DialogInterface.BUTTON_NEGATIVE).setTextColor(buttonTextColor);
        }
        if (dialog.getButton(DialogInterface.BUTTON_NEUTRAL) != null) {
            dialog.getButton(DialogInterface.BUTTON_NEUTRAL).setTextColor(buttonTextColor);
        }
    }

    // --- App Icon Selection Logic ---
    private void setupAppIconButton(View view) {
        // Find the button
        appIconChooseButton = view.findViewById(R.id.app_icon_choose_button);
        if (appIconChooseButton == null)
            return;

        // Get current app icon
        String currentIcon = sharedPreferencesManager.sharedPreferences.getString(Constants.PREF_APP_ICON,
                Constants.APP_ICON_DEFAULT);

        // Set button text based on current icon
        if (currentIcon.equals(Constants.APP_ICON_DEFAULT)) {
            appIconChooseButton.setText(getString(R.string.app_icon_default));
        } else if (currentIcon.equals(Constants.APP_ICON_MINIMAL)) {
            appIconChooseButton.setText(getString(R.string.app_icon_minimal));
        } else if (currentIcon.equals(Constants.APP_ICON_ALTERNATIVE)) {
            appIconChooseButton.setText(getString(R.string.app_icon_alternative));
        } else if (currentIcon.equals(Constants.APP_ICON_FADED)) {
            appIconChooseButton.setText(getString(R.string.app_icon_faded));
        } else if (currentIcon.equals(Constants.APP_ICON_PALESTINE)) {
            appIconChooseButton.setText(getString(R.string.app_icon_palestine));
        } else if (currentIcon.equals(Constants.APP_ICON_PAKISTAN)) {
            appIconChooseButton.setText(getString(R.string.app_icon_pakistan));
        } else if (currentIcon.equals(Constants.APP_ICON_FADSECLAB)) {
            appIconChooseButton.setText(getString(R.string.app_icon_fadseclab));
        } else if (currentIcon.equals(Constants.APP_ICON_NOOR)) {
            appIconChooseButton.setText(getString(R.string.app_icon_noor));
        } else if (currentIcon.equals(Constants.APP_ICON_BAT)) {
            appIconChooseButton.setText(getString(R.string.app_icon_bat));
        } else if (currentIcon.equals(Constants.APP_ICON_REDBINARY)) {
            appIconChooseButton.setText(getString(R.string.app_icon_redbinary));
        } else if (currentIcon.equals(Constants.APP_ICON_NOTES)) {
            appIconChooseButton.setText(getString(R.string.app_icon_notes));
        } else if (currentIcon.equals(Constants.APP_ICON_CALCULATOR)) {
            appIconChooseButton.setText(getString(R.string.app_icon_calculator));
        } else if (currentIcon.equals(Constants.APP_ICON_CLOCK)) {
            appIconChooseButton.setText(getString(R.string.app_icon_clock));
        } else if (currentIcon.equals(Constants.APP_ICON_WEATHER)) {
            appIconChooseButton.setText(getString(R.string.app_icon_weather));
        } else if (currentIcon.equals(Constants.APP_ICON_FOOTBALL)) {
            appIconChooseButton.setText(getString(R.string.app_icon_football));
        } else if (currentIcon.equals(Constants.APP_ICON_CAR)) {
            appIconChooseButton.setText(getString(R.string.app_icon_car));
        } else if (currentIcon.equals(Constants.APP_ICON_JET)) {
            appIconChooseButton.setText(getString(R.string.app_icon_jet));
        }

        // Set proper text color based on current theme
        String currentTheme = sharedPreferencesManager.sharedPreferences.getString(Constants.PREF_APP_THEME,
                Constants.DEFAULT_APP_THEME);
        if ("Premium Gold".equals(currentTheme) || "Silent Forest".equals(currentTheme) ||
                "Shadow Alloy".equals(currentTheme) || "Pookie Pink".equals(currentTheme) ||
                "Snow Veil".equals(currentTheme)) {
            appIconChooseButton.setTextColor(ContextCompat.getColor(requireContext(), android.R.color.black));
        } else {
            appIconChooseButton.setTextColor(ContextCompat.getColor(requireContext(), android.R.color.white));
        }

        // Set button click listener to show icon selection dialog
        appIconChooseButton.setOnClickListener(v -> showAppIconSelectionDialog());
    }

    /**
     * Shows a custom bottom sheet for selecting the app icon with grid layout and
     * animations
     */
    private void showAppIconSelectionDialog() {
        // Create and show the app icon selection bottom sheet
        AppIconGridBottomSheet bottomSheet = new AppIconGridBottomSheet(
                (iconKey, iconName) -> {
                    // Update button text
                    appIconChooseButton.setText(iconName);

                    // Update app icon
                    updateAppIcon(iconKey);

                    // Add subtle vibration feedback
                    vibrateTouch();
                });

        bottomSheet.show(getParentFragmentManager(), "AppIconGridBottomSheet");
    }

    /**
     * Updates the app icon by enabling/disabling activity-alias components
     * 
     * @param iconKey The key of the icon to enable
     */
    private void updateAppIcon(String iconKey) {
        PackageManager pm = requireContext().getPackageManager();

        // Component names for our activity aliases
        ComponentName defaultIcon = new ComponentName(requireContext(), "com.fadcam.MainActivity");
        ComponentName alternativeIcon = new ComponentName(requireContext(), "com.fadcam.MainActivity.AlternativeIcon");
        ComponentName fadedIcon = new ComponentName(requireContext(), "com.fadcam.MainActivity.FadedIcon");
        ComponentName palestineIcon = new ComponentName(requireContext(), "com.fadcam.MainActivity.PalestineIcon");
        ComponentName pakistanIcon = new ComponentName(requireContext(), "com.fadcam.MainActivity.PakistanIcon");
        ComponentName fadseclabIcon = new ComponentName(requireContext(), "com.fadcam.MainActivity.FadSecLabIcon");
        ComponentName noorIcon = new ComponentName(requireContext(), "com.fadcam.MainActivity.NoorIcon");
        ComponentName batIcon = new ComponentName(requireContext(), "com.fadcam.MainActivity.BatIcon");
        ComponentName redbinaryIcon = new ComponentName(requireContext(), "com.fadcam.MainActivity.RedBinaryIcon");
        ComponentName notesIcon = new ComponentName(requireContext(), "com.fadcam.MainActivity.NotesIcon");
        ComponentName calculatorIcon = new ComponentName(requireContext(), "com.fadcam.MainActivity.CalculatorIcon");
        ComponentName clockIcon = new ComponentName(requireContext(), "com.fadcam.MainActivity.ClockIcon");
        ComponentName weatherIcon = new ComponentName(requireContext(), "com.fadcam.MainActivity.WeatherIcon");
        ComponentName footballIcon = new ComponentName(requireContext(), "com.fadcam.MainActivity.FootballIcon");
        ComponentName carIcon = new ComponentName(requireContext(), "com.fadcam.MainActivity.CarIcon");
        ComponentName jetIcon = new ComponentName(requireContext(), "com.fadcam.MainActivity.JetIcon");
        ComponentName minimalIcon = new ComponentName(requireContext(), "com.fadcam.MainActivity.MinimalIcon");

        // Disable all icon activity-aliases first
        pm.setComponentEnabledSetting(defaultIcon,
                PackageManager.COMPONENT_ENABLED_STATE_DISABLED,
                PackageManager.DONT_KILL_APP);
        pm.setComponentEnabledSetting(alternativeIcon,
                PackageManager.COMPONENT_ENABLED_STATE_DISABLED,
                PackageManager.DONT_KILL_APP);
        pm.setComponentEnabledSetting(fadedIcon,
                PackageManager.COMPONENT_ENABLED_STATE_DISABLED,
                PackageManager.DONT_KILL_APP);
        pm.setComponentEnabledSetting(palestineIcon,
                PackageManager.COMPONENT_ENABLED_STATE_DISABLED,
                PackageManager.DONT_KILL_APP);
        pm.setComponentEnabledSetting(pakistanIcon,
                PackageManager.COMPONENT_ENABLED_STATE_DISABLED,
                PackageManager.DONT_KILL_APP);
        pm.setComponentEnabledSetting(fadseclabIcon,
                PackageManager.COMPONENT_ENABLED_STATE_DISABLED,
                PackageManager.DONT_KILL_APP);
        pm.setComponentEnabledSetting(noorIcon,
                PackageManager.COMPONENT_ENABLED_STATE_DISABLED,
                PackageManager.DONT_KILL_APP);
        pm.setComponentEnabledSetting(batIcon,
                PackageManager.COMPONENT_ENABLED_STATE_DISABLED,
                PackageManager.DONT_KILL_APP);
        pm.setComponentEnabledSetting(redbinaryIcon,
                PackageManager.COMPONENT_ENABLED_STATE_DISABLED,
                PackageManager.DONT_KILL_APP);
        pm.setComponentEnabledSetting(notesIcon,
                PackageManager.COMPONENT_ENABLED_STATE_DISABLED,
                PackageManager.DONT_KILL_APP);
        pm.setComponentEnabledSetting(calculatorIcon,
                PackageManager.COMPONENT_ENABLED_STATE_DISABLED,
                PackageManager.DONT_KILL_APP);
        pm.setComponentEnabledSetting(clockIcon,
                PackageManager.COMPONENT_ENABLED_STATE_DISABLED,
                PackageManager.DONT_KILL_APP);
        pm.setComponentEnabledSetting(weatherIcon,
                PackageManager.COMPONENT_ENABLED_STATE_DISABLED,
                PackageManager.DONT_KILL_APP);
        pm.setComponentEnabledSetting(footballIcon,
                PackageManager.COMPONENT_ENABLED_STATE_DISABLED,
                PackageManager.DONT_KILL_APP);
        pm.setComponentEnabledSetting(carIcon,
                PackageManager.COMPONENT_ENABLED_STATE_DISABLED,
                PackageManager.DONT_KILL_APP);
        pm.setComponentEnabledSetting(jetIcon,
                PackageManager.COMPONENT_ENABLED_STATE_DISABLED,
                PackageManager.DONT_KILL_APP);
        pm.setComponentEnabledSetting(minimalIcon,
                PackageManager.COMPONENT_ENABLED_STATE_DISABLED,
                PackageManager.DONT_KILL_APP);

        // Enable only the selected icon
        if (Constants.APP_ICON_DEFAULT.equals(iconKey)) {
            pm.setComponentEnabledSetting(defaultIcon,
                    PackageManager.COMPONENT_ENABLED_STATE_ENABLED,
                    PackageManager.DONT_KILL_APP);
        } else if (Constants.APP_ICON_ALTERNATIVE.equals(iconKey)) {
            pm.setComponentEnabledSetting(alternativeIcon,
                    PackageManager.COMPONENT_ENABLED_STATE_ENABLED,
                    PackageManager.DONT_KILL_APP);
        } else if (Constants.APP_ICON_FADED.equals(iconKey)) {
            pm.setComponentEnabledSetting(fadedIcon,
                    PackageManager.COMPONENT_ENABLED_STATE_ENABLED,
                    PackageManager.DONT_KILL_APP);
        } else if (Constants.APP_ICON_PALESTINE.equals(iconKey)) {
            pm.setComponentEnabledSetting(palestineIcon,
                    PackageManager.COMPONENT_ENABLED_STATE_ENABLED,
                    PackageManager.DONT_KILL_APP);
        } else if (Constants.APP_ICON_PAKISTAN.equals(iconKey)) {
            pm.setComponentEnabledSetting(pakistanIcon,
                    PackageManager.COMPONENT_ENABLED_STATE_ENABLED,
                    PackageManager.DONT_KILL_APP);
        } else if (Constants.APP_ICON_FADSECLAB.equals(iconKey)) {
            pm.setComponentEnabledSetting(fadseclabIcon,
                    PackageManager.COMPONENT_ENABLED_STATE_ENABLED,
                    PackageManager.DONT_KILL_APP);
        } else if (Constants.APP_ICON_NOOR.equals(iconKey)) {
            pm.setComponentEnabledSetting(noorIcon,
                    PackageManager.COMPONENT_ENABLED_STATE_ENABLED,
                    PackageManager.DONT_KILL_APP);
        } else if (Constants.APP_ICON_BAT.equals(iconKey)) {
            pm.setComponentEnabledSetting(batIcon,
                    PackageManager.COMPONENT_ENABLED_STATE_ENABLED,
                    PackageManager.DONT_KILL_APP);
        } else if (Constants.APP_ICON_REDBINARY.equals(iconKey)) {
            pm.setComponentEnabledSetting(redbinaryIcon,
                    PackageManager.COMPONENT_ENABLED_STATE_ENABLED,
                    PackageManager.DONT_KILL_APP);
        } else if (Constants.APP_ICON_NOTES.equals(iconKey)) {
            pm.setComponentEnabledSetting(notesIcon,
                    PackageManager.COMPONENT_ENABLED_STATE_ENABLED,
                    PackageManager.DONT_KILL_APP);
        } else if (Constants.APP_ICON_CALCULATOR.equals(iconKey)) {
            pm.setComponentEnabledSetting(calculatorIcon,
                    PackageManager.COMPONENT_ENABLED_STATE_ENABLED,
                    PackageManager.DONT_KILL_APP);
        } else if (Constants.APP_ICON_CLOCK.equals(iconKey)) {
            pm.setComponentEnabledSetting(clockIcon,
                    PackageManager.COMPONENT_ENABLED_STATE_ENABLED,
                    PackageManager.DONT_KILL_APP);
        } else if (Constants.APP_ICON_WEATHER.equals(iconKey)) {
            pm.setComponentEnabledSetting(weatherIcon,
                    PackageManager.COMPONENT_ENABLED_STATE_ENABLED,
                    PackageManager.DONT_KILL_APP);
        } else if (Constants.APP_ICON_FOOTBALL.equals(iconKey)) {
            pm.setComponentEnabledSetting(footballIcon,
                    PackageManager.COMPONENT_ENABLED_STATE_ENABLED,
                    PackageManager.DONT_KILL_APP);
        } else if (Constants.APP_ICON_CAR.equals(iconKey)) {
            pm.setComponentEnabledSetting(carIcon,
                    PackageManager.COMPONENT_ENABLED_STATE_ENABLED,
                    PackageManager.DONT_KILL_APP);
        } else if (Constants.APP_ICON_JET.equals(iconKey)) {
            pm.setComponentEnabledSetting(jetIcon,
                    PackageManager.COMPONENT_ENABLED_STATE_ENABLED,
                    PackageManager.DONT_KILL_APP);
        } else if (Constants.APP_ICON_MINIMAL.equals(iconKey)) {
            pm.setComponentEnabledSetting(minimalIcon,
                    PackageManager.COMPONENT_ENABLED_STATE_ENABLED,
                    PackageManager.DONT_KILL_APP);
        }
    }

    // Utility method for other fragments to check if auto update is enabled
    public static boolean isAutoUpdateCheckEnabled(Context context) {
        SharedPreferences prefs = SharedPreferencesManager.getInstance(context).sharedPreferences;
        return prefs.getBoolean(PREF_AUTO_UPDATE_CHECK, true);
    }

    // For notification preview
    private MaterialButton notificationCustomizationButton;

    // ----- Fix Start for this class (SettingsFragment_notification_customization)
    // -----
    /**
     * Sets up the notification customization button click listener
     */
    private void setupNotificationCustomizationButton() {
        if (notificationCustomizationButton == null) {
            return;
        }

        notificationCustomizationButton.setOnClickListener(v -> {
            vibrateTouch();
            showNotificationCustomizationDialog();
        });
    }

    /**
     * Shows dialog for customizing notification appearance
     */
    private void showNotificationCustomizationDialog() {
        final View customView = LayoutInflater.from(requireContext())
                .inflate(R.layout.dialog_notification_customization, null);
        final AlertDialog dialog = themedDialogBuilder(requireContext())
                .setTitle(R.string.notification_setup_title)
                .setView(customView)
                .setCancelable(true)
                .create();

        // Initialize RadioGroup for presets
        RadioGroup presetGroup = customView.findViewById(R.id.radiogroup_notification_preset);
        RadioButton defaultPreset = customView.findViewById(R.id.radio_preset_default);
        RadioButton systemUpdatePreset = customView.findViewById(R.id.radio_preset_system_update);
        RadioButton downloadingPreset = customView.findViewById(R.id.radio_preset_downloading);
        RadioButton syncingPreset = customView.findViewById(R.id.radio_preset_syncing);
        RadioButton customPreset = customView.findViewById(R.id.radio_preset_custom);

        // Initialize custom text fields
        LinearLayout customTextLayout = customView.findViewById(R.id.layout_custom_notification);
        TextInputEditText customTitleInput = customView.findViewById(R.id.edit_custom_title);
        TextInputEditText customTextInput = customView.findViewById(R.id.edit_custom_text);

        // Initialize hide stop button switch
        MaterialSwitch hideStopButtonSwitch = customView.findViewById(R.id.switch_hide_stop_button);

        // Initialize preview components
        View notificationPreview = customView.findViewById(R.id.notification_preview_card);
        TextView previewTitle = customView.findViewById(R.id.notification_preview_title);
        TextView previewText = customView.findViewById(R.id.notification_preview_text);
        TextView previewStopButton = customView.findViewById(R.id.notification_preview_stop_button);

        // Initialize buttons
        Button saveButton = customView.findViewById(R.id.button_save);
        Button cancelButton = customView.findViewById(R.id.button_cancel);

        // Get current settings
        String currentPreset = sharedPreferencesManager.getNotificationPreset();
        boolean hideStopButton = sharedPreferencesManager.isNotificationStopButtonHidden();

        // Set initial values
        switch (currentPreset) {
            case SharedPreferencesManager.NOTIFICATION_PRESET_DEFAULT:
                defaultPreset.setChecked(true);
                break;
            case SharedPreferencesManager.NOTIFICATION_PRESET_SYSTEM_UPDATE:
                systemUpdatePreset.setChecked(true);
                break;
            case SharedPreferencesManager.NOTIFICATION_PRESET_DOWNLOADING:
                downloadingPreset.setChecked(true);
                break;
            case SharedPreferencesManager.NOTIFICATION_PRESET_SYNCING:
                syncingPreset.setChecked(true);
                break;
            case SharedPreferencesManager.NOTIFICATION_PRESET_CUSTOM:
                customPreset.setChecked(true);
                customTextLayout.setVisibility(View.VISIBLE);
                break;
        }

        // Set custom text values if available
        String customTitle = sharedPreferencesManager.getCustomNotificationTitle();
        String customText = sharedPreferencesManager.getCustomNotificationText();

        if (customTitle != null) {
            customTitleInput.setText(customTitle);
        }
        if (customText != null) {
            customTextInput.setText(customText);
        }

        // Set hide stop button switch
        hideStopButtonSwitch.setChecked(hideStopButton);

        // Update preview initially
        updateNotificationPreview(
                previewTitle,
                previewText,
                previewStopButton,
                getSelectedPreset(presetGroup),
                customTitleInput.getText() != null ? customTitleInput.getText().toString() : "",
                customTextInput.getText() != null ? customTextInput.getText().toString() : "",
                hideStopButtonSwitch.isChecked());

        // Set RadioGroup change listener
        presetGroup.setOnCheckedChangeListener((group, checkedId) -> {
            // Show/hide custom text fields when custom preset is selected
            if (checkedId == R.id.radio_preset_custom) {
                customTextLayout.setVisibility(View.VISIBLE);
            } else {
                customTextLayout.setVisibility(View.GONE);
            }

            // Update preview
            updateNotificationPreview(
                    previewTitle,
                    previewText,
                    previewStopButton,
                    getSelectedPreset(presetGroup),
                    customTitleInput.getText() != null ? customTitleInput.getText().toString() : "",
                    customTextInput.getText() != null ? customTextInput.getText().toString() : "",
                    hideStopButtonSwitch.isChecked());
        });

        // Setup text change listeners for custom inputs
        customTitleInput.addTextChangedListener(new SimpleTextWatcher(() -> {
            if (customPreset.isChecked()) {
                updateNotificationPreview(
                        previewTitle,
                        previewText,
                        previewStopButton,
                        SharedPreferencesManager.NOTIFICATION_PRESET_CUSTOM,
                        customTitleInput.getText() != null ? customTitleInput.getText().toString() : "",
                        customTextInput.getText() != null ? customTextInput.getText().toString() : "",
                        hideStopButtonSwitch.isChecked());
            }
        }));

        customTextInput.addTextChangedListener(new SimpleTextWatcher(() -> {
            if (customPreset.isChecked()) {
                updateNotificationPreview(
                        previewTitle,
                        previewText,
                        previewStopButton,
                        SharedPreferencesManager.NOTIFICATION_PRESET_CUSTOM,
                        customTitleInput.getText() != null ? customTitleInput.getText().toString() : "",
                        customTextInput.getText() != null ? customTextInput.getText().toString() : "",
                        hideStopButtonSwitch.isChecked());
            }
        }));

        // Setup hide stop button switch change listener
        hideStopButtonSwitch.setOnCheckedChangeListener((buttonView, isChecked) -> {
            updateNotificationPreview(
                    previewTitle,
                    previewText,
                    previewStopButton,
                    getSelectedPreset(presetGroup),
                    customTitleInput.getText() != null ? customTitleInput.getText().toString() : "",
                    customTextInput.getText() != null ? customTextInput.getText().toString() : "",
                    isChecked);
        });

        // Setup save button
        saveButton.setOnClickListener(v -> {
            // Save the selected preset
            String selectedPreset = getSelectedPreset(presetGroup);
            sharedPreferencesManager.setNotificationPreset(selectedPreset);

            // Save custom text if custom preset is selected
            if (SharedPreferencesManager.NOTIFICATION_PRESET_CUSTOM.equals(selectedPreset)) {
                String title = customTitleInput.getText() != null ? customTitleInput.getText().toString() : "";
                String text = customTextInput.getText() != null ? customTextInput.getText().toString() : "";
                sharedPreferencesManager.setCustomNotificationTitle(title);
                sharedPreferencesManager.setCustomNotificationText(text);
            }

            // Save hide stop button preference
            sharedPreferencesManager.setNotificationStopButtonHidden(hideStopButtonSwitch.isChecked());

            dialog.dismiss();
            Toast.makeText(requireContext(), getString(R.string.notification_settings_saved), Toast.LENGTH_SHORT)
                    .show();
        });

        // Setup cancel button
        cancelButton.setOnClickListener(v -> dialog.dismiss());

        // Show the dialog
        dialog.show();
        setDialogButtonColors(dialog);
    }

    /**
     * Updates the notification preview in the dialog
     */
    private void updateNotificationPreview(
            TextView titleView,
            TextView textView,
            View stopButton,
            String preset,
            String customTitle,
            String customText,
            boolean hideStopButton) {

        String title;
        String text;

        switch (preset) {
            case SharedPreferencesManager.NOTIFICATION_PRESET_DEFAULT:
                title = getString(R.string.notification_video_recording);
                text = getString(R.string.notification_video_recording_progress_description);
                break;
            case SharedPreferencesManager.NOTIFICATION_PRESET_SYSTEM_UPDATE:
                title = "System Update";
                text = "Update in progress";
                break;
            case SharedPreferencesManager.NOTIFICATION_PRESET_DOWNLOADING:
                title = "Downloading";
                text = "Download in progress";
                break;
            case SharedPreferencesManager.NOTIFICATION_PRESET_SYNCING:
                title = "Syncing Data";
                text = "Sync in progress";
                break;
            case SharedPreferencesManager.NOTIFICATION_PRESET_CUSTOM:
                title = !customTitle.isEmpty() ? customTitle : "Notification";
                text = !customText.isEmpty() ? customText : "Process running";
                break;
            default:
                title = getString(R.string.notification_video_recording);
                text = getString(R.string.notification_video_recording_progress_description);
        }

        titleView.setText(title);
        textView.setText(text);
        stopButton.setVisibility(hideStopButton ? View.GONE : View.VISIBLE);
    }

    /**
     * Gets the selected preset key from the RadioGroup
     */
    private String getSelectedPreset(RadioGroup radioGroup) {
        int selectedId = radioGroup.getCheckedRadioButtonId();

        if (selectedId == R.id.radio_preset_default) {
            return SharedPreferencesManager.NOTIFICATION_PRESET_DEFAULT;
        } else if (selectedId == R.id.radio_preset_system_update) {
            return SharedPreferencesManager.NOTIFICATION_PRESET_SYSTEM_UPDATE;
        } else if (selectedId == R.id.radio_preset_downloading) {
            return SharedPreferencesManager.NOTIFICATION_PRESET_DOWNLOADING;
        } else if (selectedId == R.id.radio_preset_syncing) {
            return SharedPreferencesManager.NOTIFICATION_PRESET_SYNCING;
        } else if (selectedId == R.id.radio_preset_custom) {
            return SharedPreferencesManager.NOTIFICATION_PRESET_CUSTOM;
        }

        return SharedPreferencesManager.NOTIFICATION_PRESET_DEFAULT;
    }

    /**
     * Simple TextWatcher implementation that only requires onTextChanged
     */
    private static class SimpleTextWatcher implements TextWatcher {
        private final Runnable onTextChanged;

        SimpleTextWatcher(Runnable onTextChanged) {
            this.onTextChanged = onTextChanged;
        }

        @Override
        public void beforeTextChanged(CharSequence s, int start, int count, int after) {
        }

        @Override
        public void onTextChanged(CharSequence s, int start, int before, int count) {
            onTextChanged.run();
        }

        @Override
        public void afterTextChanged(Editable s) {
        }
    }
    // ----- Fix Ended for this class (SettingsFragment_notification_customization)
    // -----
}<|MERGE_RESOLUTION|>--- conflicted
+++ resolved
@@ -1781,19 +1781,12 @@
                     vibrateTouch();
                     // *** Update Visibility & Dependent Spinners ***
                     updateBackLensSpinnerVisibility(); // Show/Hide lens spinner
-<<<<<<< HEAD
-                    updateResolutionSpinner(); // Update resolutions for the new camera
-                    updateFrameRateSpinner(); // Update framerates for the new camera
-                    updateZoomRatioSpinner();          // Update zoom ratios for the new camera
-                    updateBitrateInfoAndHelper(); // Update bitrate info for the new camera
-=======
 
                     updateResolutionSpinner();         // Update resolutions for the new camera
                     updateFrameRateSpinner();          // Update framerates for the new camera
                     updateZoomRatioSpinner();          // Update zoom ratios for the new camera
                     updateBitrateInfoAndHelper();      // Update bitrate info for the new camera
 
->>>>>>> 005a466f
                 } else {
                     Log.d(TAG, "Camera main selection didn't change.");
                     // Still need to update lens spinner visibility if fragment was just created
@@ -2182,10 +2175,7 @@
         });
     }// End setupFrameRateSpinner
 
-<<<<<<< HEAD
-=======
-
->>>>>>> 005a466f
+
     private void setupZoomRatioSpinner() {
         if (zoomRatioSpinner == null) return;
         
@@ -2263,12 +2253,8 @@
         });
     }
 
-<<<<<<< HEAD
-    // Keep getHardwareSupportedFrameRates as defined previously, it works per camera
-=======
-
-
->>>>>>> 005a466f
+
+
 
     /**
      * Updates the frame rate spinner's adapter and selection based on hardware
@@ -3102,10 +3088,7 @@
         }
     }
 
-<<<<<<< HEAD
-=======
-
->>>>>>> 005a466f
+
     /**
      * Updates the zoom ratio note text to show the default value.
      */
